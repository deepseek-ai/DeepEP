--- conflicted
+++ resolved
@@ -646,12 +646,8 @@
                 monitoring.
             dispatch_wait_recv_cost_stats: a cumulative time spent waiting to receive each token tensor for statistics,
                 which should have shape `[num_ranks, num_ranks]` and be typed as `torch.int64`.
-<<<<<<< HEAD
-                This is useful for detecting and pre-cisely localizing slow anomalies.
+                This is useful for detecting and precisely localizing slow anomalies.
             x_global_scale: a float32 tensor with dim() == 0, the scaling factors for the entire dispatch.
-=======
-                This is useful for detecting and precisely localizing slow anomalies.
->>>>>>> c5a3e9b7
             use_fp8: whether to enable FP8 casting, with this, the received data will be a tuple of FP8 tensor and scaling factors.
             round_scale: whether round the scaling factors into power of 2.
             use_ue8m0: whether use UE8M0 as scaling factor format (available only with `round_scale=True`).
