--- conflicted
+++ resolved
@@ -1301,16 +1301,11 @@
         internode_ll::combine(combined_x.data_ptr(),
                               buffer.combine_rdma_recv_data_buffer, buffer.combine_rdma_recv_flag_buffer,
                               buffer.combine_rdma_send_buffer,
-<<<<<<< HEAD
-                              x.data_ptr(), topk_idx.data_ptr<int64_t>(), topk_weights.data_ptr<float>(),
+                              x.data_ptr(), topk_idx.data_ptr<topk_idx_t>(), topk_weights.data_ptr<float>(),
                               src_info.data_ptr<int64_t>(), layout_range.data_ptr<int64_t>(),
                               overlap, packed_recv_count.has_value() ? packed_recv_count->data_ptr<int>() : nullptr,
                               comp_signal.has_value() ? comp_signal->data_ptr<int>() : nullptr, block_m, threshold,
-=======
-                              x.data_ptr(), topk_idx.data_ptr<topk_idx_t>(), topk_weights.data_ptr<float>(),
-                              src_info.data_ptr<int>(), layout_range.data_ptr<int64_t>(),
                               mask_buffer_ptr,
->>>>>>> e02e4d2e
                               combine_wait_recv_cost_stats.has_value() ? combine_wait_recv_cost_stats->data_ptr<int64_t>() : nullptr,
                               next_clean_meta.first, next_clean_meta.second,
                               num_combined_tokens, hidden, num_max_dispatch_tokens_per_rank,
