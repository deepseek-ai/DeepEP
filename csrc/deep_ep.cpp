--- conflicted
+++ resolved
@@ -180,14 +180,8 @@
 
     if (num_nvl_bytes > 0) {
         // Local IPC: alloc local memory and set local IPC handles
-<<<<<<< HEAD
-        // NOTE cudaMalloc -> cudaMallocAndZero, since the per-token signal in dispatch needs init as zero
-        CUDA_CHECK(cudaMallocAndZero(&buffer_ptrs[nvl_rank], num_nvl_bytes + barrier_signal_bytes + buffer_ptr_bytes + barrier_signal_ptr_bytes));
-        CUDA_CHECK(cudaIpcGetMemHandle(&ipc_handles[nvl_rank], buffer_ptrs[nvl_rank]));
-=======
         shared_memory_allocator.malloc(&buffer_ptrs[nvl_rank], num_nvl_bytes + barrier_signal_bytes + buffer_ptr_bytes + barrier_signal_ptr_bytes);
         shared_memory_allocator.get_mem_handle(&ipc_handles[nvl_rank], buffer_ptrs[nvl_rank]);
->>>>>>> c1d3606a
         buffer_ptrs_gpu = reinterpret_cast<void**>(static_cast<uint8_t*>(buffer_ptrs[nvl_rank]) + num_nvl_bytes + barrier_signal_bytes);
 
         // Set barrier signals
