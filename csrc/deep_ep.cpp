#include <ATen/cuda/CUDAContext.h>
#include <ATen/cuda/CUDADataType.h>
#include <chrono>
#include <cuda_runtime.h>
#include <memory>
#include <pybind11/functional.h>
#include <torch/python.h>

#include "deep_ep.hpp"
#include "kernels/api.cuh"
#include "kernels/configs.cuh"

namespace shared_memory {
void cu_mem_set_access_all(void* ptr, size_t size) {
    int device_count;
    CUDA_CHECK(cudaGetDeviceCount(&device_count));

    CUmemAccessDesc access_desc[device_count];
    for (int idx = 0; idx < device_count; ++idx) {
        access_desc[idx].location.type = CU_MEM_LOCATION_TYPE_DEVICE;
        access_desc[idx].location.id = idx;
        access_desc[idx].flags = CU_MEM_ACCESS_FLAGS_PROT_READWRITE;
    }

    CU_CHECK(cuMemSetAccess((CUdeviceptr)ptr, size, access_desc, device_count));
}

void cu_mem_free(void* ptr) {
    CUmemGenericAllocationHandle handle;
    CU_CHECK(cuMemRetainAllocationHandle(&handle, ptr));

    size_t size = 0;
    CU_CHECK(cuMemGetAddressRange(NULL, &size, (CUdeviceptr)ptr));

    CU_CHECK(cuMemUnmap((CUdeviceptr)ptr, size));
    CU_CHECK(cuMemAddressFree((CUdeviceptr)ptr, size));
    CU_CHECK(cuMemRelease(handle));
}

size_t get_size_align_to_granularity(size_t size_raw, size_t granularity) {
    size_t size = (size_raw + granularity - 1) & ~(granularity - 1);
    if (size == 0) size = granularity;
    return size;
}

bool support_fabric() {
    int device_count;
    CUDA_CHECK(cudaGetDeviceCount(&device_count));

    for (int device = 0; device < device_count; ++device) {
        int support = 0;
        CU_CHECK(cuDeviceGetAttribute(&support, CU_DEVICE_ATTRIBUTE_HANDLE_TYPE_FABRIC_SUPPORTED, device));
        if (!support) {
            return false;
        }
    }

    return true;
}

SharedMemoryAllocator::SharedMemoryAllocator() : enable_fabric(support_fabric()) {}

void SharedMemoryAllocator::malloc(void** ptr, size_t size_raw) {
    if (enable_fabric) {
        CUdevice device;
        CU_CHECK(cuCtxGetDevice(&device));

        CUmemAllocationProp prop = {};
        prop.type = CU_MEM_ALLOCATION_TYPE_PINNED;
        prop.location.type = CU_MEM_LOCATION_TYPE_DEVICE;
        prop.requestedHandleTypes = CU_MEM_HANDLE_TYPE_FABRIC;
        prop.location.id = device;

        size_t granularity = 0;
        CU_CHECK(cuMemGetAllocationGranularity(&granularity, &prop, CU_MEM_ALLOC_GRANULARITY_MINIMUM));

        size_t size = get_size_align_to_granularity(size_raw, granularity);

        CUmemGenericAllocationHandle handle;
        CU_CHECK(cuMemCreate(&handle, size, &prop, 0));

        CU_CHECK(cuMemAddressReserve((CUdeviceptr *)ptr, size, granularity, 0, 0));
        CU_CHECK(cuMemMap((CUdeviceptr)*ptr, size, 0, handle, 0));
        cu_mem_set_access_all(*ptr, size);
    } else {
        CUDA_CHECK(cudaMalloc(ptr, size_raw));
    }
}

void SharedMemoryAllocator::free(void* ptr) {
    if (enable_fabric) {
        cu_mem_free(ptr);
    } else {
        CUDA_CHECK(cudaFree(ptr));
    }
}

void SharedMemoryAllocator::get_mem_handle(MemHandle* mem_handle, void* ptr) {
    size_t size = 0;
    CU_CHECK(cuMemGetAddressRange(NULL, &size, (CUdeviceptr)ptr));

    mem_handle->size = size;

    if (enable_fabric) {
        CUmemGenericAllocationHandle handle;
        CU_CHECK(cuMemRetainAllocationHandle(&handle, ptr));

        CU_CHECK(cuMemExportToShareableHandle(&mem_handle->inner.cu_mem_fabric_handle, handle, CU_MEM_HANDLE_TYPE_FABRIC, 0));
    } else {
        CUDA_CHECK(cudaIpcGetMemHandle(&mem_handle->inner.cuda_ipc_mem_handle, ptr));
    }
}

void SharedMemoryAllocator::open_mem_handle(void** ptr, MemHandle* mem_handle) {
    if (enable_fabric) {
        size_t size = mem_handle->size;

        CUmemGenericAllocationHandle handle;
        CU_CHECK(cuMemImportFromShareableHandle(&handle, &mem_handle->inner.cu_mem_fabric_handle, CU_MEM_HANDLE_TYPE_FABRIC));

        CU_CHECK(cuMemAddressReserve((CUdeviceptr *)ptr, size, 0, 0, 0));
        CU_CHECK(cuMemMap((CUdeviceptr)*ptr, size, 0, handle, 0));
        cu_mem_set_access_all(*ptr, size);
    } else {
        CUDA_CHECK(cudaIpcOpenMemHandle(ptr, mem_handle->inner.cuda_ipc_mem_handle, cudaIpcMemLazyEnablePeerAccess));
    }
}

void SharedMemoryAllocator::close_mem_handle(void* ptr) {
    if (enable_fabric) {
        cu_mem_free(ptr);
    } else {
        CUDA_CHECK(cudaIpcCloseMemHandle(ptr));
    }
}
}

namespace deep_ep {

Buffer::Buffer(int rank, int num_ranks, int64_t num_nvl_bytes, int64_t num_rdma_bytes, bool low_latency_mode, bool explicitly_destroy):
        rank(rank), num_ranks(num_ranks),
        num_nvl_bytes(num_nvl_bytes), num_rdma_bytes(num_rdma_bytes),
        low_latency_mode(low_latency_mode),
        explicitly_destroy(explicitly_destroy),
        comm_stream(at::cuda::getStreamFromPool(true)) {
    // Metadata memory
    int64_t barrier_signal_bytes = NUM_MAX_NVL_PEERS * sizeof(int);
    int64_t buffer_ptr_bytes = NUM_MAX_NVL_PEERS * sizeof(void*);
    int64_t barrier_signal_ptr_bytes = NUM_MAX_NVL_PEERS * sizeof(int*);

    // Common checks
    EP_HOST_ASSERT(num_nvl_bytes % NUM_BUFFER_ALIGNMENT_BYTES == 0 and (num_nvl_bytes <= std::numeric_limits<int>::max() or num_rdma_bytes == 0));
    EP_HOST_ASSERT(num_rdma_bytes % NUM_BUFFER_ALIGNMENT_BYTES == 0 and (low_latency_mode or num_rdma_bytes <= std::numeric_limits<int>::max()));
    EP_HOST_ASSERT(0 <= rank and rank < num_ranks and (num_ranks <= NUM_MAX_NVL_PEERS * NUM_MAX_RDMA_PEERS or low_latency_mode));
    EP_HOST_ASSERT(num_ranks < NUM_MAX_NVL_PEERS or num_ranks % NUM_MAX_NVL_PEERS == 0);
    if (num_rdma_bytes > 0)
        EP_HOST_ASSERT(num_ranks > NUM_MAX_NVL_PEERS or low_latency_mode);

    // Get ranks
    CUDA_CHECK(cudaGetDevice(&device_id));
    rdma_rank = rank / NUM_MAX_NVL_PEERS, nvl_rank = rank % NUM_MAX_NVL_PEERS;
    num_rdma_ranks = std::max(1, num_ranks / NUM_MAX_NVL_PEERS), num_nvl_ranks = std::min(num_ranks, NUM_MAX_NVL_PEERS);
#ifdef DISABLE_NVSHMEM
    EP_HOST_ASSERT(num_rdma_ranks == 1 and not low_latency_mode and "NVSHMEM is disabled during compilation");
#endif

    // Get device info
    cudaDeviceProp device_prop = {};
    CUDA_CHECK(cudaGetDeviceProperties(&device_prop, device_id));
    num_device_sms = device_prop.multiProcessorCount;

    if (num_nvl_bytes > 0) {
        // Local IPC: alloc local memory and set local IPC handles
        shared_memory_allocator.malloc(&buffer_ptrs[nvl_rank], num_nvl_bytes + barrier_signal_bytes + buffer_ptr_bytes + barrier_signal_ptr_bytes);
        shared_memory_allocator.get_mem_handle(&ipc_handles[nvl_rank], buffer_ptrs[nvl_rank]);
        buffer_ptrs_gpu = reinterpret_cast<void**>(static_cast<uint8_t*>(buffer_ptrs[nvl_rank]) + num_nvl_bytes + barrier_signal_bytes);

        // Set barrier signals
        barrier_signal_ptrs[nvl_rank] = reinterpret_cast<int*>(static_cast<uint8_t*>(buffer_ptrs[nvl_rank]) + num_nvl_bytes);
        barrier_signal_ptrs_gpu = reinterpret_cast<int**>(static_cast<uint8_t*>(buffer_ptrs[nvl_rank]) + num_nvl_bytes + barrier_signal_bytes + buffer_ptr_bytes);

        // No need to synchronize, will do a full device sync during `sync`
        CUDA_CHECK(cudaMemsetAsync(barrier_signal_ptrs[nvl_rank], 0, barrier_signal_bytes, comm_stream));
    }

    // Create 32 MiB workspace
    CUDA_CHECK(cudaMalloc(&workspace, NUM_WORKSPACE_BYTES));
    CUDA_CHECK(cudaMemsetAsync(workspace, 0, NUM_WORKSPACE_BYTES, comm_stream));

    // MoE counter
    CUDA_CHECK(cudaMallocHost(&moe_recv_counter, sizeof(int64_t), cudaHostAllocMapped));
    CUDA_CHECK(cudaHostGetDevicePointer(&moe_recv_counter_mapped, const_cast<int*>(moe_recv_counter), 0));
    *moe_recv_counter = -1;

    // MoE expert-level counter
    CUDA_CHECK(cudaMallocHost(&moe_recv_expert_counter, sizeof(int) * NUM_MAX_LOCAL_EXPERTS, cudaHostAllocMapped));
    CUDA_CHECK(cudaHostGetDevicePointer(&moe_recv_expert_counter_mapped, const_cast<int*>(moe_recv_expert_counter), 0));
    for (int i = 0; i < NUM_MAX_LOCAL_EXPERTS; ++ i)
        moe_recv_expert_counter[i] = -1;

    // MoE RDMA-level counter
    if (num_rdma_ranks > 0) {
        CUDA_CHECK(cudaMallocHost(&moe_recv_rdma_counter, sizeof(int), cudaHostAllocMapped));
        CUDA_CHECK(cudaHostGetDevicePointer(&moe_recv_rdma_counter_mapped, const_cast<int*>(moe_recv_rdma_counter), 0));
        *moe_recv_rdma_counter = -1;
    }
}

Buffer::~Buffer() noexcept(false) {
<<<<<<< HEAD
    // Synchronize
    CUDA_CHECK(cudaDeviceSynchronize());

    if (num_nvl_bytes > 0) {
        // Barrier
        intranode::barrier(barrier_signal_ptrs_gpu, nvl_rank, num_nvl_ranks, comm_stream);
        CUDA_CHECK(cudaDeviceSynchronize());

        // Close remote IPC
        if (is_available()) {
            for (int i = 0; i < num_nvl_ranks; ++ i) if (i != nvl_rank)
                shared_memory_allocator.close_mem_handle(buffer_ptrs[i]);
        }

        // Free local buffer and error flag
        shared_memory_allocator.free(buffer_ptrs[nvl_rank]);
=======
    if (not explicitly_destroy) {
        destroy();
    } else if (not destroyed) {
        printf("WARNING: destroy() was not called before DeepEP buffer destruction, which can leak resources.\n");
        fflush(stdout);
>>>>>>> c18eabde
    }
}

bool Buffer::is_available() const {
    return available;
}

bool Buffer::is_internode_available() const {
    return is_available() and num_ranks > NUM_MAX_NVL_PEERS;
}

int Buffer::get_num_rdma_ranks() const {
    return num_rdma_ranks;
}

int Buffer::get_rdma_rank() const {
    return rdma_rank;
}

int Buffer::get_root_rdma_rank(bool global) const {
    return global ? nvl_rank : 0;
}

int Buffer::get_local_device_id() const {
    return device_id;
}

pybind11::bytearray Buffer::get_local_ipc_handle() const {
    const shared_memory::MemHandle& handle = ipc_handles[nvl_rank];
    return {reinterpret_cast<const char*>(&handle), sizeof(handle)};
}

pybind11::bytearray Buffer::get_local_nvshmem_unique_id() const {
#ifndef DISABLE_NVSHMEM
    EP_HOST_ASSERT(rdma_rank == 0 and "Only RDMA rank 0 can get NVSHMEM unique ID");
    auto unique_id = internode::get_unique_id();
    return {reinterpret_cast<const char*>(unique_id.data()), unique_id.size()};
#else
    EP_HOST_ASSERT(false and "NVSHMEM is disabled during compilation");
#endif
}

torch::Tensor Buffer::get_local_buffer_tensor(const pybind11::object& dtype, int64_t offset, bool use_rdma_buffer) const {
    torch::ScalarType casted_dtype = torch::python::detail::py_object_to_dtype(dtype);
    auto element_bytes = static_cast<int64_t>(elementSize(casted_dtype));
    auto base_ptr = static_cast<uint8_t*>(use_rdma_buffer ? rdma_buffer_ptr : buffer_ptrs[nvl_rank]) + offset;
    auto num_bytes = use_rdma_buffer ? num_rdma_bytes : num_nvl_bytes;
    return torch::from_blob(base_ptr, num_bytes / element_bytes, torch::TensorOptions().dtype(casted_dtype).device(at::kCUDA));
}

torch::Stream Buffer::get_comm_stream() const {
    return comm_stream;
}

void Buffer::destroy() {
    EP_HOST_ASSERT(not destroyed);

    // Synchronize
    CUDA_CHECK(cudaDeviceSynchronize());

    if (num_nvl_bytes > 0) {
        // Barrier
        intranode::barrier(barrier_signal_ptrs_gpu, nvl_rank, num_nvl_ranks, comm_stream);
        CUDA_CHECK(cudaDeviceSynchronize());

        // Close remote IPC
        if (is_available()) {
            for (int i = 0; i < num_nvl_ranks; ++ i) if (i != nvl_rank)
                CUDA_CHECK(cudaIpcCloseMemHandle(buffer_ptrs[i]));
        }

        // Free local buffer and error flag
        CUDA_CHECK(cudaFree(buffer_ptrs[nvl_rank]));
    }

    // Free NVSHMEM
#ifndef DISABLE_NVSHMEM
    if (is_available() and num_rdma_bytes > 0) {
        CUDA_CHECK(cudaDeviceSynchronize());
        internode::barrier();
        internode::free(rdma_buffer_ptr);
        internode::finalize();
    }
#endif

    // Free workspace and MoE counter
    CUDA_CHECK(cudaFree(workspace));
    CUDA_CHECK(cudaFreeHost(const_cast<int*>(moe_recv_counter)));

    // Free chunked mode staffs
    CUDA_CHECK(cudaFreeHost(const_cast<int*>(moe_recv_expert_counter)));

    destroyed = true;
    available = false;
}

void Buffer::sync(const std::vector<int> &device_ids,
                  const std::vector<std::optional<pybind11::bytearray>> &all_gathered_handles,
                  const std::optional<pybind11::bytearray>& root_unique_id_opt) {
    EP_HOST_ASSERT(not is_available());

    // Sync IPC handles
    if (num_nvl_bytes > 0) {
        EP_HOST_ASSERT(num_ranks == device_ids.size());
        EP_HOST_ASSERT(device_ids.size() == all_gathered_handles.size());
        for (int i = 0, offset = rdma_rank * num_nvl_ranks; i < num_nvl_ranks; ++ i) {
            EP_HOST_ASSERT(all_gathered_handles[offset + i].has_value());
            auto handle_str = std::string(all_gathered_handles[offset + i].value());
            EP_HOST_ASSERT(handle_str.size() == shared_memory::HANDLE_SIZE);
            if (offset + i != rank) {
                std::memcpy(&ipc_handles[i], handle_str.c_str(), shared_memory::HANDLE_SIZE);
                shared_memory_allocator.open_mem_handle(&buffer_ptrs[i], &ipc_handles[i]);
                barrier_signal_ptrs[i] = reinterpret_cast<int*>(static_cast<uint8_t*>(buffer_ptrs[i]) + num_nvl_bytes);
            } else {
                EP_HOST_ASSERT(std::memcmp(&ipc_handles[i], handle_str.c_str(), shared_memory::HANDLE_SIZE) == 0);
            }
        }

        // Copy all buffer and barrier signal pointers to GPU
        CUDA_CHECK(cudaMemcpy(buffer_ptrs_gpu, buffer_ptrs, sizeof(void*) * NUM_MAX_NVL_PEERS, cudaMemcpyHostToDevice));
        CUDA_CHECK(cudaMemcpy(barrier_signal_ptrs_gpu, barrier_signal_ptrs, sizeof(int*) * NUM_MAX_NVL_PEERS, cudaMemcpyHostToDevice));
        CUDA_CHECK(cudaDeviceSynchronize());
    }

    // Sync NVSHMEM handles and allocate memory
#ifndef DISABLE_NVSHMEM
    if (num_rdma_bytes > 0) {
        // Initialize NVSHMEM
        EP_HOST_ASSERT(root_unique_id_opt.has_value());
        std::vector<uint8_t> root_unique_id(root_unique_id_opt->size());
        auto root_unique_id_str = root_unique_id_opt->cast<std::string>();
        std::memcpy(root_unique_id.data(), root_unique_id_str.c_str(), root_unique_id_opt->size());
        auto nvshmem_rank = low_latency_mode ? rank : rdma_rank;
        auto num_nvshmem_ranks = low_latency_mode ? num_ranks : num_rdma_ranks;
        EP_HOST_ASSERT(nvshmem_rank == internode::init(root_unique_id, nvshmem_rank, num_nvshmem_ranks, low_latency_mode));
        internode::barrier();

        // Allocate
        rdma_buffer_ptr = internode::alloc(num_rdma_bytes, NUM_BUFFER_ALIGNMENT_BYTES);

        // Clean buffer (mainly for low-latency mode)
        CUDA_CHECK(cudaMemset(rdma_buffer_ptr, 0, num_rdma_bytes));

        // Barrier
        internode::barrier();
        CUDA_CHECK(cudaDeviceSynchronize());
    }
#endif

    // Ready to use
    available = true;
}

std::tuple<torch::Tensor, std::optional<torch::Tensor>, torch::Tensor, torch::Tensor, std::optional<EventHandle>>
Buffer::get_dispatch_layout(const torch::Tensor& topk_idx, int num_experts,
                            std::optional<EventHandle>& previous_event, bool async, bool allocate_on_comm_stream) {
    EP_HOST_ASSERT(topk_idx.dim() == 2);
    EP_HOST_ASSERT(topk_idx.is_contiguous());
    EP_HOST_ASSERT(num_experts > 0);

    // Allocate all tensors on comm stream if set
    // NOTES: do not allocate tensors upfront!
    auto compute_stream = at::cuda::getCurrentCUDAStream();
    if (allocate_on_comm_stream) {
        EP_HOST_ASSERT(previous_event.has_value() and async);
        at::cuda::setCurrentCUDAStream(comm_stream);
    }

    // Wait previous tasks to be finished
    if (previous_event.has_value()) {
        stream_wait(comm_stream, previous_event.value());
    } else {
        stream_wait(comm_stream, compute_stream);
    }

    auto num_tokens = static_cast<int>(topk_idx.size(0)), num_topk = static_cast<int>(topk_idx.size(1));
    auto num_tokens_per_rank = torch::empty({num_ranks}, dtype(torch::kInt32).device(torch::kCUDA));
    auto num_tokens_per_rdma_rank = std::optional<torch::Tensor>();
    auto num_tokens_per_expert = torch::empty({num_experts}, dtype(torch::kInt32).device(torch::kCUDA));
    auto is_token_in_rank = torch::empty({num_tokens, num_ranks}, dtype(torch::kBool).device(torch::kCUDA));
    if (is_internode_available())
        num_tokens_per_rdma_rank = torch::empty({num_rdma_ranks}, dtype(torch::kInt32).device(torch::kCUDA));

    layout::get_dispatch_layout(topk_idx.data_ptr<int64_t>(),
                                num_tokens_per_rank.data_ptr<int>(),
                                num_tokens_per_rdma_rank.has_value() ? num_tokens_per_rdma_rank.value().data_ptr<int>() : nullptr,
                                num_tokens_per_expert.data_ptr<int>(),
                                is_token_in_rank.data_ptr<bool>(),
                                num_tokens, num_topk, num_ranks, num_experts,
                                comm_stream);

    // Wait streams
    std::optional<EventHandle> event;
    if (async) {
        event = EventHandle(comm_stream);
        for (auto& t: {topk_idx, num_tokens_per_rank, num_tokens_per_expert, is_token_in_rank}) {
            t.record_stream(comm_stream);
            if (allocate_on_comm_stream)
                t.record_stream(compute_stream);
        }
        for (auto& to: {num_tokens_per_rdma_rank}) {
            to.has_value() ? to->record_stream(comm_stream) : void();
            if (allocate_on_comm_stream)
                to.has_value() ? to->record_stream(compute_stream) : void();
        }
    } else {
        stream_wait(compute_stream, comm_stream);
    }

    // Switch back compute stream
    if (allocate_on_comm_stream)
        at::cuda::setCurrentCUDAStream(compute_stream);

    return {num_tokens_per_rank, num_tokens_per_rdma_rank, num_tokens_per_expert, is_token_in_rank, event};
}

std::tuple<torch::Tensor, std::optional<torch::Tensor>, std::optional<torch::Tensor>, std::optional<torch::Tensor>, std::vector<int>, torch::Tensor, torch::Tensor, torch::Tensor, torch::Tensor, torch::Tensor, std::optional<EventHandle>>
Buffer::intranode_dispatch(const torch::Tensor& x, const std::optional<torch::Tensor>& x_scales,
                           const std::optional<torch::Tensor>& topk_idx, const std::optional<torch::Tensor>& topk_weights,
                           const std::optional<torch::Tensor>& num_tokens_per_rank, const torch::Tensor& is_token_in_rank, const std::optional<torch::Tensor>& num_tokens_per_expert,
                           int cached_num_recv_tokens, const std::optional<torch::Tensor>& cached_rank_prefix_matrix, const std::optional<torch::Tensor>& cached_channel_prefix_matrix,
                           int expert_alignment, int num_worst_tokens, const Config& config,
                           std::optional<EventHandle>& previous_event, bool async, bool allocate_on_comm_stream) {
    bool cached_mode = cached_rank_prefix_matrix.has_value();

    // One channel use two blocks, even-numbered blocks for sending, odd-numbered blocks for receiving.
    EP_HOST_ASSERT(config.num_sms % 2 == 0);
    int num_channels = config.num_sms / 2;
    if (cached_mode) {
        EP_HOST_ASSERT(cached_rank_prefix_matrix.has_value());
        EP_HOST_ASSERT(cached_channel_prefix_matrix.has_value());
    } else {
        EP_HOST_ASSERT(num_tokens_per_rank.has_value());
        EP_HOST_ASSERT(num_tokens_per_expert.has_value());
    }

    // Type checks
    EP_HOST_ASSERT(is_token_in_rank.scalar_type() == torch::kBool);
    if (cached_mode) {
        EP_HOST_ASSERT(cached_rank_prefix_matrix->scalar_type() == torch::kInt32);
        EP_HOST_ASSERT(cached_channel_prefix_matrix->scalar_type() == torch::kInt32);
    } else {
        EP_HOST_ASSERT(num_tokens_per_expert->scalar_type() == torch::kInt32);
        EP_HOST_ASSERT(num_tokens_per_rank->scalar_type() == torch::kInt32);
    }

    // Shape and contiguous checks
    EP_HOST_ASSERT(x.dim() == 2 and x.is_contiguous());
    EP_HOST_ASSERT((x.size(1) * x.element_size()) % sizeof(int4) == 0);
    EP_HOST_ASSERT(is_token_in_rank.dim() == 2 and is_token_in_rank.is_contiguous());
    EP_HOST_ASSERT(is_token_in_rank.size(0) == x.size(0) and is_token_in_rank.size(1) == num_ranks);
    if (cached_mode) {
        EP_HOST_ASSERT(cached_rank_prefix_matrix->dim() == 2 and cached_rank_prefix_matrix->is_contiguous());
        EP_HOST_ASSERT(cached_rank_prefix_matrix->size(0) == num_ranks and cached_rank_prefix_matrix->size(1) == num_ranks);
        EP_HOST_ASSERT(cached_channel_prefix_matrix->dim() == 2 and cached_channel_prefix_matrix->is_contiguous());
        EP_HOST_ASSERT(cached_channel_prefix_matrix->size(0) == num_ranks and cached_channel_prefix_matrix->size(1) == num_channels);
    } else {
        EP_HOST_ASSERT(num_tokens_per_expert->dim() == 1 and num_tokens_per_expert->is_contiguous());
        EP_HOST_ASSERT(num_tokens_per_expert->size(0) % num_ranks == 0);
        EP_HOST_ASSERT(num_tokens_per_expert->size(0) / num_ranks <= NUM_MAX_LOCAL_EXPERTS);
        EP_HOST_ASSERT(num_tokens_per_rank->dim() == 1 and num_tokens_per_rank->is_contiguous());
        EP_HOST_ASSERT(num_tokens_per_rank->size(0) == num_ranks);
    }

    auto num_tokens = static_cast<int>(x.size(0)), hidden = static_cast<int>(x.size(1));
    auto num_experts = cached_mode ? 0 : static_cast<int>(num_tokens_per_expert->size(0)), num_local_experts = num_experts / num_ranks;

    // Top-k checks
    int num_topk = 0;
    int64_t* topk_idx_ptr = nullptr;
    float* topk_weights_ptr = nullptr;
    EP_HOST_ASSERT(topk_idx.has_value() == topk_weights.has_value());
    if (topk_idx.has_value()) {
        num_topk = static_cast<int>(topk_idx->size(1));
        EP_HOST_ASSERT(num_experts > 0);
        EP_HOST_ASSERT(topk_idx->dim() == 2 and topk_idx->is_contiguous());
        EP_HOST_ASSERT(topk_weights->dim() == 2 and topk_weights->is_contiguous());
        EP_HOST_ASSERT(num_tokens == topk_idx->size(0) and num_tokens == topk_weights->size(0));
        EP_HOST_ASSERT(num_topk == topk_weights->size(1));
        EP_HOST_ASSERT(topk_weights->scalar_type() == torch::kFloat32);
        topk_idx_ptr = topk_idx->data_ptr<int64_t>();
        topk_weights_ptr = topk_weights->data_ptr<float>();
    }

    // FP8 scales checks
    float* x_scales_ptr = nullptr;
    int num_scales = 0, scale_token_stride = 0, scale_hidden_stride = 0;
    if (x_scales.has_value()) {
        EP_HOST_ASSERT(x.element_size() == 1);
        EP_HOST_ASSERT(x_scales->scalar_type() == torch::kFloat32 or x_scales->scalar_type() == torch::kInt);
        EP_HOST_ASSERT(x_scales->dim() == 2);
        EP_HOST_ASSERT(x_scales->size(0) == num_tokens);
        num_scales = x_scales->dim() == 1 ? 1 : static_cast<int>(x_scales->size(1));
        x_scales_ptr = static_cast<float*>(x_scales->data_ptr());
        scale_token_stride = static_cast<int>(x_scales->stride(0));
        scale_hidden_stride = static_cast<int>(x_scales->stride(1));
    }

    // Allocate all tensors on comm stream if set
    // NOTES: do not allocate tensors upfront!
    auto compute_stream = at::cuda::getCurrentCUDAStream();
    if (allocate_on_comm_stream) {
        EP_HOST_ASSERT(previous_event.has_value() and async);
        at::cuda::setCurrentCUDAStream(comm_stream);
    }

    // Wait previous tasks to be finished
    if (previous_event.has_value()) {
        stream_wait(comm_stream, previous_event.value());
    } else {
        stream_wait(comm_stream, compute_stream);
    }

    // Create handles (only return for non-cached mode)
    int num_recv_tokens = -1;
    auto rank_prefix_matrix = torch::Tensor();
    auto channel_prefix_matrix = torch::Tensor();
    std::vector<int> num_recv_tokens_per_expert_list;

    // Barrier or send sizes
    // To clean: channel start/end offset, head and tail
    int num_memset_int = num_channels * num_ranks * 4;
    if (cached_mode) {
        num_recv_tokens = cached_num_recv_tokens;
        rank_prefix_matrix = cached_rank_prefix_matrix.value();
        channel_prefix_matrix = cached_channel_prefix_matrix.value();

        // Copy rank prefix matrix and clean flags
        intranode::cached_notify_dispatch(rank_prefix_matrix.data_ptr<int>(), num_memset_int,
                                          buffer_ptrs_gpu, barrier_signal_ptrs_gpu, rank, num_ranks,
                                          comm_stream);
    } else {
        rank_prefix_matrix = torch::empty({num_ranks, num_ranks}, dtype(torch::kInt32).device(torch::kCUDA));
        channel_prefix_matrix = torch::empty({num_ranks, num_channels}, dtype(torch::kInt32).device(torch::kCUDA));

        // Send sizes
        // Meta information:
        //  - Size prefix by ranks, shaped as `[num_ranks, num_ranks]`
        //  - Size prefix by experts (not used later), shaped as `[num_ranks, num_local_experts]`
        // NOTES: no more token dropping in this version
        *moe_recv_counter = -1;
        for (int i = 0; i < num_local_experts; ++ i)
            moe_recv_expert_counter[i] = -1;
        EP_HOST_ASSERT(num_ranks * (num_ranks + num_local_experts) * sizeof(int) <= num_nvl_bytes);
        intranode::notify_dispatch(num_tokens_per_rank->data_ptr<int>(), moe_recv_counter_mapped, num_ranks,
                                   num_tokens_per_expert->data_ptr<int>(), moe_recv_expert_counter_mapped, num_experts,
                                   num_tokens, is_token_in_rank.data_ptr<bool>(), channel_prefix_matrix.data_ptr<int>(),
                                   rank_prefix_matrix.data_ptr<int>(),
                                   num_memset_int, expert_alignment,
                                   buffer_ptrs_gpu, barrier_signal_ptrs_gpu, rank,
                                   comm_stream, num_channels);

        if (num_worst_tokens > 0) {
            // No CPU sync, just allocate the worst case
            num_recv_tokens = num_worst_tokens;

            // Must be forward with top-k stuffs
            EP_HOST_ASSERT(topk_idx.has_value());
            EP_HOST_ASSERT(topk_weights.has_value());
        } else {
            // Synchronize total received tokens and tokens per expert
            auto start_time = std::chrono::high_resolution_clock::now();
            while (true) {
                // Read total count
                num_recv_tokens = static_cast<int>(*moe_recv_counter);

                // Read per-expert count
                bool ready = (num_recv_tokens >= 0);
                for (int i = 0; i < num_local_experts and ready; ++i)
                    ready &= moe_recv_expert_counter[i] >= 0;

                if (ready)
                    break;

                // Timeout check
                if (std::chrono::duration_cast<std::chrono::seconds>(std::chrono::high_resolution_clock::now() - start_time).count() > NUM_CPU_TIMEOUT_SECS)
                    throw std::runtime_error("DeepEP error: CPU recv timeout");
            }
            num_recv_tokens_per_expert_list = std::vector<int>(moe_recv_expert_counter, moe_recv_expert_counter + num_local_experts);
        }
    }

    // Allocate new tensors
    auto recv_x = torch::empty({num_recv_tokens, hidden}, x.options());
    auto recv_src_idx = torch::empty({num_recv_tokens}, dtype(torch::kInt32).device(torch::kCUDA));
    auto recv_topk_idx = std::optional<torch::Tensor>(), recv_topk_weights = std::optional<torch::Tensor>(), recv_x_scales = std::optional<torch::Tensor>();
    auto recv_channel_prefix_matrix = torch::empty({num_ranks, num_channels}, dtype(torch::kInt32).device(torch::kCUDA));
    auto send_head = torch::empty({num_tokens, num_ranks}, dtype(torch::kInt32).device(torch::kCUDA));

    // Assign pointers
    int64_t* recv_topk_idx_ptr = nullptr;
    float* recv_topk_weights_ptr = nullptr;
    float* recv_x_scales_ptr = nullptr;
    if (topk_idx.has_value()) {
        recv_topk_idx = torch::empty({num_recv_tokens, num_topk}, topk_idx->options());
        recv_topk_weights = torch::empty({num_recv_tokens, num_topk}, topk_weights->options());
        recv_topk_idx_ptr = recv_topk_idx->data_ptr<int64_t>();
        recv_topk_weights_ptr = recv_topk_weights->data_ptr<float>();
    }
    if (x_scales.has_value()) {
        recv_x_scales = x_scales->dim() == 1 ?
                        torch::empty({num_recv_tokens}, x_scales->options()) :
                        torch::empty({num_recv_tokens, num_scales}, x_scales->options());
        recv_x_scales_ptr = static_cast<float*>(recv_x_scales->data_ptr());
    }

    // Dispatch
    EP_HOST_ASSERT(num_ranks * num_ranks * sizeof(int) +                                                                    // Size prefix matrix
                   num_channels * num_ranks * sizeof(int) +                                                                 // Channel start offset
                   num_channels * num_ranks * sizeof(int) +                                                                 // Channel end offset
                   num_channels * num_ranks * sizeof(int) * 2 +                                                             // Queue head and tail
                   num_channels * num_ranks * config.num_max_nvl_chunked_recv_tokens * hidden * recv_x.element_size() +     // Data buffer
                   num_channels * num_ranks * config.num_max_nvl_chunked_recv_tokens * sizeof(int) +                        // Source index buffer
                   num_channels * num_ranks * config.num_max_nvl_chunked_recv_tokens * num_topk * sizeof(int64_t) +         // Top-k index buffer
                   num_channels * num_ranks * config.num_max_nvl_chunked_recv_tokens * num_topk * sizeof(float) +           // Top-k weight buffer
                   num_channels * num_ranks * config.num_max_nvl_chunked_recv_tokens * sizeof(float) * num_scales           // FP8 scale buffer
                   <= num_nvl_bytes);
    intranode::dispatch(recv_x.data_ptr(), recv_x_scales_ptr, recv_src_idx.data_ptr<int>(), recv_topk_idx_ptr, recv_topk_weights_ptr, recv_channel_prefix_matrix.data_ptr<int>(),
                        send_head.data_ptr<int>(),
                        x.data_ptr(), x_scales_ptr, topk_idx_ptr, topk_weights_ptr,
                        is_token_in_rank.data_ptr<bool>(), channel_prefix_matrix.data_ptr<int>(),
                        num_tokens, num_worst_tokens, static_cast<int>(hidden * recv_x.element_size() / sizeof(int4)),
                        num_topk, num_experts, num_scales,
                        scale_token_stride, scale_hidden_stride,
                        buffer_ptrs_gpu, rank, num_ranks, comm_stream, config.num_sms,
                        config.num_max_nvl_chunked_send_tokens, config.num_max_nvl_chunked_recv_tokens);

    // Wait streams
    std::optional<EventHandle> event;
    if (async) {
        event = EventHandle(comm_stream);
        for (auto& t: {x, is_token_in_rank, rank_prefix_matrix, channel_prefix_matrix, recv_x, recv_src_idx, recv_channel_prefix_matrix, send_head}) {
            t.record_stream(comm_stream);
            if (allocate_on_comm_stream)
                t.record_stream(compute_stream);
        }
        for (auto& to: {x_scales, topk_idx, topk_weights, num_tokens_per_rank, num_tokens_per_expert, cached_channel_prefix_matrix, cached_rank_prefix_matrix, recv_topk_idx, recv_topk_weights, recv_x_scales}) {
            to.has_value() ? to->record_stream(comm_stream) : void();
            if (allocate_on_comm_stream)
                to.has_value() ? to->record_stream(compute_stream) : void();
        }
    } else {
        stream_wait(compute_stream, comm_stream);
    }

    // Switch back compute stream
    if (allocate_on_comm_stream)
        at::cuda::setCurrentCUDAStream(compute_stream);

    // Return values
    return {recv_x, recv_x_scales, recv_topk_idx, recv_topk_weights, num_recv_tokens_per_expert_list, rank_prefix_matrix, channel_prefix_matrix, recv_channel_prefix_matrix, recv_src_idx, send_head, event};
}

std::tuple<torch::Tensor, std::optional<torch::Tensor>, std::optional<EventHandle>>
Buffer::intranode_combine(const torch::Tensor& x, const std::optional<torch::Tensor>& topk_weights,
                          const std::optional<torch::Tensor>& bias_0, const std::optional<torch::Tensor>& bias_1,
                          const torch::Tensor& src_idx, const torch::Tensor& rank_prefix_matrix, const torch::Tensor& channel_prefix_matrix,
                          const torch::Tensor& send_head, const Config& config, std::optional<EventHandle>& previous_event, bool async, bool allocate_on_comm_stream) {
    EP_HOST_ASSERT(x.dim() == 2 and x.is_contiguous());
    EP_HOST_ASSERT(src_idx.dim() == 1 and src_idx.is_contiguous() and src_idx.scalar_type() == torch::kInt32);
    EP_HOST_ASSERT(send_head.dim() == 2 and send_head.is_contiguous() and send_head.scalar_type() == torch::kInt32);
    EP_HOST_ASSERT(rank_prefix_matrix.dim() == 2 and rank_prefix_matrix.is_contiguous() and rank_prefix_matrix.scalar_type() == torch::kInt32);
    EP_HOST_ASSERT(channel_prefix_matrix.dim() == 2 and channel_prefix_matrix.is_contiguous() and channel_prefix_matrix.scalar_type() == torch::kInt32);

    // One channel use two blocks, even-numbered blocks for sending, odd-numbered blocks for receiving.
    EP_HOST_ASSERT(config.num_sms % 2 == 0);
    int num_channels = config.num_sms / 2;

    auto num_tokens = static_cast<int>(x.size(0)), hidden = static_cast<int>(x.size(1));
    auto num_recv_tokens = static_cast<int>(send_head.size(0));
    EP_HOST_ASSERT(src_idx.size(0) == num_tokens);
    EP_HOST_ASSERT(send_head.size(1) == num_ranks);
    EP_HOST_ASSERT(rank_prefix_matrix.size(0) == num_ranks and rank_prefix_matrix.size(1) == num_ranks);
    EP_HOST_ASSERT(channel_prefix_matrix.size(0) == num_ranks and channel_prefix_matrix.size(1) == num_channels);
    EP_HOST_ASSERT((hidden * x.element_size()) % sizeof(int4) == 0);

    // Allocate all tensors on comm stream if set
    // NOTES: do not allocate tensors upfront!
    auto compute_stream = at::cuda::getCurrentCUDAStream();
    if (allocate_on_comm_stream) {
        EP_HOST_ASSERT(previous_event.has_value() and async);
        at::cuda::setCurrentCUDAStream(comm_stream);
    }

    // Wait previous tasks to be finished
    if (previous_event.has_value()) {
        stream_wait(comm_stream, previous_event.value());
    } else {
        stream_wait(comm_stream, compute_stream);
    }

    int num_topk = 0;
    auto recv_topk_weights = std::optional<torch::Tensor>();
    float* topk_weights_ptr = nullptr;
    float* recv_topk_weights_ptr = nullptr;
    if (topk_weights.has_value()) {
        EP_HOST_ASSERT(topk_weights->dim() == 2 and topk_weights->is_contiguous());
        EP_HOST_ASSERT(topk_weights->size(0) == num_tokens);
        EP_HOST_ASSERT(topk_weights->scalar_type() == torch::kFloat32);
        num_topk = static_cast<int>(topk_weights->size(1));
        topk_weights_ptr = topk_weights->data_ptr<float>();
        recv_topk_weights = torch::empty({num_recv_tokens, num_topk}, topk_weights->options());
        recv_topk_weights_ptr = recv_topk_weights->data_ptr<float>();
    }

    // Launch barrier and reset queue head and tail
    EP_HOST_ASSERT(num_channels * num_ranks * sizeof(int) * 2 <= num_nvl_bytes);
    intranode::cached_notify_combine(buffer_ptrs_gpu, send_head.data_ptr<int>(),
                                     num_channels, num_recv_tokens, num_channels * num_ranks * 2,
                                     barrier_signal_ptrs_gpu, rank, num_ranks,
                                     comm_stream);

    // Assign bias pointers
    auto bias_opts = std::vector<std::optional<torch::Tensor>>({bias_0, bias_1});
    void* bias_ptrs[2] = {nullptr, nullptr};
    for (int i = 0; i < 2; ++ i) if (bias_opts[i].has_value()) {
        auto bias = bias_opts[i].value();
        EP_HOST_ASSERT(bias.dim() == 2 and bias.is_contiguous());
        EP_HOST_ASSERT(bias.scalar_type() == x.scalar_type());
        EP_HOST_ASSERT(bias.size(0) == num_recv_tokens and bias.size(1) == hidden);
        bias_ptrs[i] = bias.data_ptr();
    }

    // Combine data
    auto recv_x = torch::empty({num_recv_tokens, hidden}, x.options());
    EP_HOST_ASSERT(num_channels * num_ranks * sizeof(int) * 2 +                                                      // Queue head and tail
                   num_channels * num_ranks * config.num_max_nvl_chunked_recv_tokens * hidden * x.element_size() +    // Data buffer
                   num_channels * num_ranks * config.num_max_nvl_chunked_recv_tokens * sizeof(int) +                  // Source index buffer
                   num_channels * num_ranks * config.num_max_nvl_chunked_recv_tokens * num_topk * sizeof(float)       // Top-k weight buffer
                   <= num_nvl_bytes);
    intranode::combine(at::cuda::ScalarTypeToCudaDataType(x.scalar_type()),
                       recv_x.data_ptr(), recv_topk_weights_ptr,
                       x.data_ptr(), topk_weights_ptr, bias_ptrs[0], bias_ptrs[1],
                       src_idx.data_ptr<int>(), rank_prefix_matrix.data_ptr<int>(), channel_prefix_matrix.data_ptr<int>(),
                       send_head.data_ptr<int>(), num_tokens, num_recv_tokens, hidden, num_topk,
                       buffer_ptrs_gpu, rank, num_ranks,
                       comm_stream, config.num_sms,
                       config.num_max_nvl_chunked_send_tokens, config.num_max_nvl_chunked_recv_tokens);

    // Wait streams
    std::optional<EventHandle> event;
    if (async) {
        event = EventHandle(comm_stream);
        for (auto& t: {x, src_idx, send_head, rank_prefix_matrix, channel_prefix_matrix, recv_x}) {
            t.record_stream(comm_stream);
            if (allocate_on_comm_stream)
                t.record_stream(compute_stream);
        }
        for (auto& to: {topk_weights, recv_topk_weights, bias_0, bias_1}) {
            to.has_value() ? to->record_stream(comm_stream) : void();
            if (allocate_on_comm_stream)
                to.has_value() ? to->record_stream(compute_stream) : void();
        }
    } else {
        stream_wait(compute_stream, comm_stream);
    }

    // Switch back compute stream
    if (allocate_on_comm_stream)
        at::cuda::setCurrentCUDAStream(compute_stream);

    return {recv_x, recv_topk_weights, event};
}

std::tuple<torch::Tensor, std::optional<torch::Tensor>, std::optional<torch::Tensor>, std::optional<torch::Tensor>, std::vector<int>, torch::Tensor, torch::Tensor, std::optional<torch::Tensor>, torch::Tensor, std::optional<torch::Tensor>, torch::Tensor, std::optional<torch::Tensor>, std::optional<torch::Tensor>, std::optional<torch::Tensor>, std::optional<EventHandle>>
Buffer::internode_dispatch(const torch::Tensor& x, const std::optional<torch::Tensor>& x_scales,
                           const std::optional<torch::Tensor>& topk_idx, const std::optional<torch::Tensor>& topk_weights,
                           const std::optional<torch::Tensor>& num_tokens_per_rank, const std::optional<torch::Tensor>& num_tokens_per_rdma_rank,
                           const torch::Tensor& is_token_in_rank, const std::optional<torch::Tensor>& num_tokens_per_expert,
                           int cached_num_recv_tokens, int cached_num_rdma_recv_tokens,
                           const std::optional<torch::Tensor>& cached_rdma_channel_prefix_matrix, const std::optional<torch::Tensor>& cached_recv_rdma_rank_prefix_sum,
                           const std::optional<torch::Tensor>& cached_gbl_channel_prefix_matrix, const std::optional<torch::Tensor>& cached_recv_gbl_rank_prefix_sum,
                           int expert_alignment, const Config& config, std::optional<EventHandle>& previous_event, bool async, bool allocate_on_comm_stream) {
#ifndef DISABLE_NVSHMEM
    // In dispatch, CPU will busy-wait until GPU receive tensor size metadata from other ranks, which can be quite long.
    // If users of DeepEP need to execute other Python code on other threads, such as KV transfer, their code will get stuck due to GIL
    // unless we release GIL here.
    pybind11::gil_scoped_release release;

    const int num_channels = config.num_sms / 2;
    EP_HOST_ASSERT(config.num_sms % 2 == 0);
    EP_HOST_ASSERT(0 < get_num_rdma_ranks() and get_num_rdma_ranks() <= NUM_MAX_RDMA_PEERS);

    bool cached_mode = cached_rdma_channel_prefix_matrix.has_value();
    if (cached_mode) {
        EP_HOST_ASSERT(cached_rdma_channel_prefix_matrix.has_value());
        EP_HOST_ASSERT(cached_recv_rdma_rank_prefix_sum.has_value());
        EP_HOST_ASSERT(cached_gbl_channel_prefix_matrix.has_value());
        EP_HOST_ASSERT(cached_recv_gbl_rank_prefix_sum.has_value());
    } else {
        EP_HOST_ASSERT(num_tokens_per_rank.has_value());
        EP_HOST_ASSERT(num_tokens_per_rdma_rank.has_value());
        EP_HOST_ASSERT(num_tokens_per_expert.has_value());
    }

    // Type checks
    if (cached_mode) {
        EP_HOST_ASSERT(cached_rdma_channel_prefix_matrix->scalar_type() == torch::kInt32);
        EP_HOST_ASSERT(cached_recv_rdma_rank_prefix_sum->scalar_type() == torch::kInt32);
        EP_HOST_ASSERT(cached_gbl_channel_prefix_matrix->scalar_type() == torch::kInt32);
        EP_HOST_ASSERT(cached_recv_gbl_rank_prefix_sum->scalar_type() == torch::kInt32);
    } else {
        EP_HOST_ASSERT(num_tokens_per_rank->scalar_type() == torch::kInt32);
        EP_HOST_ASSERT(num_tokens_per_rdma_rank->scalar_type() == torch::kInt32);
        EP_HOST_ASSERT(num_tokens_per_expert->scalar_type() == torch::kInt32);
    }

    // Shape and contiguous checks
    EP_HOST_ASSERT(x.dim() == 2 and x.is_contiguous());
    EP_HOST_ASSERT((x.size(1) * x.element_size()) % sizeof(int4) == 0);
    if (cached_mode) {
        EP_HOST_ASSERT(cached_rdma_channel_prefix_matrix->dim() == 2 and cached_rdma_channel_prefix_matrix->is_contiguous());
        EP_HOST_ASSERT(cached_rdma_channel_prefix_matrix->size(0) == num_rdma_ranks and cached_rdma_channel_prefix_matrix->size(1) == num_channels);
        EP_HOST_ASSERT(cached_recv_rdma_rank_prefix_sum->dim() == 1 and cached_recv_rdma_rank_prefix_sum->is_contiguous());
        EP_HOST_ASSERT(cached_recv_rdma_rank_prefix_sum->size(0) == num_rdma_ranks);
        EP_HOST_ASSERT(cached_gbl_channel_prefix_matrix->dim() == 2 and cached_gbl_channel_prefix_matrix->is_contiguous());
        EP_HOST_ASSERT(cached_gbl_channel_prefix_matrix->size(0) == num_ranks and cached_gbl_channel_prefix_matrix->size(1) == num_channels);
        EP_HOST_ASSERT(cached_recv_gbl_rank_prefix_sum->dim() == 1 and cached_recv_gbl_rank_prefix_sum->is_contiguous());
        EP_HOST_ASSERT(cached_recv_gbl_rank_prefix_sum->size(0) == num_ranks);
    } else {
        EP_HOST_ASSERT(num_tokens_per_rank->dim() == 1 and num_tokens_per_rank->is_contiguous());
        EP_HOST_ASSERT(num_tokens_per_rdma_rank->dim() == 1 and num_tokens_per_rdma_rank->is_contiguous());
        EP_HOST_ASSERT(num_tokens_per_expert->dim() == 1 and num_tokens_per_expert->is_contiguous());
        EP_HOST_ASSERT(num_tokens_per_rank->size(0) == num_ranks);
        EP_HOST_ASSERT(num_tokens_per_rdma_rank->size(0) == num_rdma_ranks);
        EP_HOST_ASSERT(num_tokens_per_expert->size(0) % num_ranks == 0);
        EP_HOST_ASSERT(num_tokens_per_expert->size(0) / num_ranks <= NUM_MAX_LOCAL_EXPERTS);
    }

    auto num_tokens = static_cast<int>(x.size(0)), hidden = static_cast<int>(x.size(1)), hidden_int4 = static_cast<int>(x.size(1) * x.element_size() / sizeof(int4));
    auto num_experts = cached_mode ? 0 : static_cast<int>(num_tokens_per_expert->size(0)), num_local_experts = num_experts / num_ranks;

    // Top-k checks
    int num_topk = 0;
    int64_t* topk_idx_ptr = nullptr;
    float* topk_weights_ptr = nullptr;
    EP_HOST_ASSERT(topk_idx.has_value() == topk_weights.has_value());
    if (topk_idx.has_value()) {
        num_topk = static_cast<int>(topk_idx->size(1));
        EP_HOST_ASSERT(num_experts > 0);
        EP_HOST_ASSERT(topk_idx->dim() == 2 and topk_idx->is_contiguous());
        EP_HOST_ASSERT(topk_weights->dim() == 2 and topk_weights->is_contiguous());
        EP_HOST_ASSERT(num_tokens == topk_idx->size(0) and num_tokens == topk_weights->size(0));
        EP_HOST_ASSERT(num_topk == topk_weights->size(1));
        EP_HOST_ASSERT(topk_weights->scalar_type() == torch::kFloat32);
        topk_idx_ptr = topk_idx->data_ptr<int64_t>();
        topk_weights_ptr = topk_weights->data_ptr<float>();
    }

    // FP8 scales checks
    float* x_scales_ptr = nullptr;
    int num_scales = 0, scale_token_stride = 0, scale_hidden_stride = 0;
    if (x_scales.has_value()) {
        EP_HOST_ASSERT(x.element_size() == 1);
        EP_HOST_ASSERT(x_scales->scalar_type() == torch::kFloat32 or x_scales->scalar_type() == torch::kInt);
        EP_HOST_ASSERT(x_scales->dim() == 2);
        EP_HOST_ASSERT(x_scales->size(0) == num_tokens);
        num_scales = x_scales->dim() == 1 ? 1 : static_cast<int>(x_scales->size(1));
        x_scales_ptr = static_cast<float*>(x_scales->data_ptr());
        scale_token_stride = static_cast<int>(x_scales->stride(0));
        scale_hidden_stride = static_cast<int>(x_scales->stride(1));
    }

    // Allocate all tensors on comm stream if set
    // NOTES: do not allocate tensors upfront!
    auto compute_stream = at::cuda::getCurrentCUDAStream();
    if (allocate_on_comm_stream) {
        EP_HOST_ASSERT(previous_event.has_value() and async);
        at::cuda::setCurrentCUDAStream(comm_stream);
    }

    // Wait previous tasks to be finished
    if (previous_event.has_value()) {
        stream_wait(comm_stream, previous_event.value());
    } else {
        stream_wait(comm_stream, compute_stream);
    }

    // Create handles (only return for non-cached mode)
    int num_recv_tokens = -1, num_rdma_recv_tokens = -1;
    auto rdma_channel_prefix_matrix = torch::Tensor();
    auto recv_rdma_rank_prefix_sum = torch::Tensor();
    auto gbl_channel_prefix_matrix = torch::Tensor();
    auto recv_gbl_rank_prefix_sum = torch::Tensor();
    std::vector<int> num_recv_tokens_per_expert_list;

    // Barrier or send sizes
    if (cached_mode) {
        num_recv_tokens = cached_num_recv_tokens;
        num_rdma_recv_tokens = cached_num_rdma_recv_tokens;
        rdma_channel_prefix_matrix = cached_rdma_channel_prefix_matrix.value();
        recv_rdma_rank_prefix_sum = cached_recv_rdma_rank_prefix_sum.value();
        gbl_channel_prefix_matrix = cached_gbl_channel_prefix_matrix.value();
        recv_gbl_rank_prefix_sum = cached_recv_gbl_rank_prefix_sum.value();

        // Just a barrier and clean flags
        internode::cached_notify(hidden_int4, num_scales, num_topk, num_topk,
                                 num_ranks, num_channels, 0, nullptr,
                                 nullptr, nullptr, nullptr,
                                 rdma_buffer_ptr, config.num_max_rdma_chunked_recv_tokens,
                                 buffer_ptrs_gpu, config.num_max_nvl_chunked_recv_tokens,
                                 barrier_signal_ptrs_gpu, rank, comm_stream,
                                 config.get_rdma_buffer_size_hint(hidden_int4 * sizeof(int4), num_ranks),
                                 num_nvl_bytes, true, low_latency_mode);
    } else {
        rdma_channel_prefix_matrix = torch::empty({num_rdma_ranks, num_channels}, dtype(torch::kInt32).device(torch::kCUDA));
        recv_rdma_rank_prefix_sum = torch::empty({num_rdma_ranks}, dtype(torch::kInt32).device(torch::kCUDA));
        gbl_channel_prefix_matrix = torch::empty({num_ranks, num_channels}, dtype(torch::kInt32).device(torch::kCUDA));
        recv_gbl_rank_prefix_sum = torch::empty({num_ranks}, dtype(torch::kInt32).device(torch::kCUDA));

        // Send sizes
        *moe_recv_counter = -1, *moe_recv_rdma_counter = -1;
        for (int i = 0; i < num_local_experts; ++ i)
            moe_recv_expert_counter[i] = -1;
        internode::notify_dispatch(num_tokens_per_rank->data_ptr<int>(), moe_recv_counter_mapped, num_ranks,
                                   num_tokens_per_rdma_rank->data_ptr<int>(), moe_recv_rdma_counter_mapped,
                                   num_tokens_per_expert->data_ptr<int>(), moe_recv_expert_counter_mapped, num_experts,
                                   is_token_in_rank.data_ptr<bool>(), num_tokens, num_channels,
                                   hidden_int4, num_scales, num_topk, expert_alignment,
                                   rdma_channel_prefix_matrix.data_ptr<int>(), recv_rdma_rank_prefix_sum.data_ptr<int>(),
                                   gbl_channel_prefix_matrix.data_ptr<int>(), recv_gbl_rank_prefix_sum.data_ptr<int>(),
                                   rdma_buffer_ptr, config.num_max_rdma_chunked_recv_tokens,
                                   buffer_ptrs_gpu, config.num_max_nvl_chunked_recv_tokens,
                                   barrier_signal_ptrs_gpu, rank, comm_stream,
                                   config.get_rdma_buffer_size_hint(hidden_int4 * sizeof(int4), num_ranks),
                                   num_nvl_bytes, low_latency_mode);

        // Synchronize total received tokens and tokens per expert
        auto start_time = std::chrono::high_resolution_clock::now();
        while (true) {
            // Read total count
            num_recv_tokens = static_cast<int>(*moe_recv_counter);
            num_rdma_recv_tokens = static_cast<int>(*moe_recv_rdma_counter);

            // Read per-expert count
            bool ready = (num_recv_tokens >= 0) and (num_rdma_recv_tokens >= 0);
            for (int i = 0; i < num_local_experts and ready; ++ i)
                ready &= moe_recv_expert_counter[i] >= 0;

            if (ready)
                break;

            // Timeout check
            if (std::chrono::duration_cast<std::chrono::seconds>(std::chrono::high_resolution_clock::now() - start_time).count() > NUM_CPU_TIMEOUT_SECS) {
                printf("Global rank: %d, num_recv_tokens: %d, num_rdma_recv_tokens: %d\n", rank, num_recv_tokens, num_rdma_recv_tokens);
                for (int i = 0; i < num_local_experts; ++ i)
                    printf("moe_recv_expert_counter[%d]: %d\n", i, moe_recv_expert_counter[i]);
                throw std::runtime_error("DeepEP error: timeout (dispatch CPU)");
            }
        }
        num_recv_tokens_per_expert_list = std::vector<int>(moe_recv_expert_counter, moe_recv_expert_counter + num_local_experts);
    }

    // Allocate new tensors
    auto recv_x = torch::empty({num_recv_tokens, hidden}, x.options());
    auto recv_topk_idx = std::optional<torch::Tensor>(), recv_topk_weights = std::optional<torch::Tensor>(), recv_x_scales = std::optional<torch::Tensor>();
    auto recv_src_meta = std::optional<torch::Tensor>();
    auto recv_rdma_channel_prefix_matrix = std::optional<torch::Tensor>();
    auto recv_gbl_channel_prefix_matrix = std::optional<torch::Tensor>();
    auto send_rdma_head = std::optional<torch::Tensor>();
    auto send_nvl_head = std::optional<torch::Tensor>();
    if (not cached_mode) {
        recv_src_meta = torch::empty({num_recv_tokens, internode::get_source_meta_bytes()}, dtype(torch::kByte).device(torch::kCUDA));
        recv_rdma_channel_prefix_matrix = torch::empty({num_rdma_ranks, num_channels}, dtype(torch::kInt32).device(torch::kCUDA));
        recv_gbl_channel_prefix_matrix = torch::empty({num_ranks, num_channels}, dtype(torch::kInt32).device(torch::kCUDA));
        send_rdma_head = torch::empty({num_tokens, num_rdma_ranks}, dtype(torch::kInt32).device(torch::kCUDA));
        send_nvl_head = torch::empty({num_rdma_recv_tokens, NUM_MAX_NVL_PEERS}, dtype(torch::kInt32).device(torch::kCUDA));
    }

    // Assign pointers
    int64_t* recv_topk_idx_ptr = nullptr;
    float* recv_topk_weights_ptr = nullptr;
    float* recv_x_scales_ptr = nullptr;
    if (topk_idx.has_value()) {
        recv_topk_idx = torch::empty({num_recv_tokens, num_topk}, topk_idx->options());
        recv_topk_weights = torch::empty({num_recv_tokens, num_topk}, topk_weights->options());
        recv_topk_idx_ptr = recv_topk_idx->data_ptr<int64_t>();
        recv_topk_weights_ptr = recv_topk_weights->data_ptr<float>();
    }
    if (x_scales.has_value()) {
        recv_x_scales = x_scales->dim() == 1 ?
                        torch::empty({num_recv_tokens}, x_scales->options()) :
                        torch::empty({num_recv_tokens, num_scales}, x_scales->options());
        recv_x_scales_ptr = static_cast<float*>(recv_x_scales->data_ptr());
    }

    // Launch data dispatch
    // NOTES: the buffer size checks are moved into the `.cu` file
    internode::dispatch(recv_x.data_ptr(), recv_x_scales_ptr, recv_topk_idx_ptr, recv_topk_weights_ptr,
                        cached_mode ? nullptr : recv_src_meta->data_ptr(),
                        x.data_ptr(), x_scales_ptr, topk_idx_ptr, topk_weights_ptr,
                        cached_mode ? nullptr : send_rdma_head->data_ptr<int>(), cached_mode ? nullptr : send_nvl_head->data_ptr<int>(),
                        cached_mode ? nullptr : recv_rdma_channel_prefix_matrix->data_ptr<int>(),
                        cached_mode ? nullptr : recv_gbl_channel_prefix_matrix->data_ptr<int>(),
                        rdma_channel_prefix_matrix.data_ptr<int>(), recv_rdma_rank_prefix_sum.data_ptr<int>(),
                        gbl_channel_prefix_matrix.data_ptr<int>(), recv_gbl_rank_prefix_sum.data_ptr<int>(),
                        is_token_in_rank.data_ptr<bool>(),
                        num_tokens, hidden_int4, num_scales, num_topk, num_experts,
                        scale_token_stride, scale_hidden_stride,
                        rdma_buffer_ptr, config.num_max_rdma_chunked_send_tokens, config.num_max_rdma_chunked_recv_tokens,
                        buffer_ptrs_gpu, config.num_max_nvl_chunked_send_tokens, config.num_max_nvl_chunked_recv_tokens,
                        rank, num_ranks, cached_mode,
                        comm_stream, num_channels, low_latency_mode);

    // Wait streams
    std::optional<EventHandle> event;
    if (async) {
        event = EventHandle(comm_stream);
        for (auto& t: {x, is_token_in_rank, recv_x,
                       rdma_channel_prefix_matrix, recv_rdma_rank_prefix_sum, gbl_channel_prefix_matrix, recv_gbl_rank_prefix_sum}) {
            t.record_stream(comm_stream);
            if (allocate_on_comm_stream)
                t.record_stream(compute_stream);
        }
        for (auto& to: {x_scales, topk_idx, topk_weights,
                        num_tokens_per_rank, num_tokens_per_rdma_rank, num_tokens_per_expert,
                        cached_rdma_channel_prefix_matrix, cached_recv_rdma_rank_prefix_sum,
                        cached_gbl_channel_prefix_matrix, cached_recv_gbl_rank_prefix_sum,
                        recv_topk_idx, recv_topk_weights, recv_x_scales,
                        recv_rdma_channel_prefix_matrix, recv_gbl_channel_prefix_matrix, send_rdma_head, send_nvl_head,
                        recv_src_meta}) {
            to.has_value() ? to->record_stream(comm_stream) : void();
            if (allocate_on_comm_stream)
                to.has_value() ? to->record_stream(compute_stream) : void();
        }
    } else {
        stream_wait(compute_stream, comm_stream);
    }

    // Switch back compute stream
    if (allocate_on_comm_stream)
        at::cuda::setCurrentCUDAStream(compute_stream);

    // Return values
    return {recv_x, recv_x_scales, recv_topk_idx, recv_topk_weights, num_recv_tokens_per_expert_list,
            rdma_channel_prefix_matrix, gbl_channel_prefix_matrix,
            recv_rdma_channel_prefix_matrix, recv_rdma_rank_prefix_sum,
            recv_gbl_channel_prefix_matrix, recv_gbl_rank_prefix_sum,
            recv_src_meta, send_rdma_head, send_nvl_head, event};
#else
    EP_HOST_ASSERT(false and "NVSHMEM is disabled during compilation");
    return {};
#endif
}

std::tuple<torch::Tensor, std::optional<torch::Tensor>, std::optional<EventHandle>>
Buffer::internode_combine(const torch::Tensor& x, const std::optional<torch::Tensor>& topk_weights,
                          const std::optional<torch::Tensor>& bias_0, const std::optional<torch::Tensor>& bias_1,
                          const torch::Tensor& src_meta, const torch::Tensor& is_combined_token_in_rank,
                          const torch::Tensor& rdma_channel_prefix_matrix, const torch::Tensor& rdma_rank_prefix_sum, const torch::Tensor& gbl_channel_prefix_matrix,
                          const torch::Tensor& combined_rdma_head, const torch::Tensor& combined_nvl_head,
                          const Config& config, std::optional<EventHandle>& previous_event, bool async, bool allocate_on_comm_stream) {
#ifndef DISABLE_NVSHMEM
    const int num_channels = config.num_sms / 2;
    EP_HOST_ASSERT(config.num_sms % 2 == 0);

    // Shape and contiguous checks
    EP_HOST_ASSERT(x.dim() == 2 and x.is_contiguous());
    EP_HOST_ASSERT(src_meta.dim() == 2 and src_meta.is_contiguous() and src_meta.scalar_type() == torch::kByte);
    EP_HOST_ASSERT(is_combined_token_in_rank.dim() == 2 and is_combined_token_in_rank.is_contiguous() and is_combined_token_in_rank.scalar_type() == torch::kBool);
    EP_HOST_ASSERT(rdma_channel_prefix_matrix.dim() == 2 and rdma_channel_prefix_matrix.is_contiguous() and rdma_channel_prefix_matrix.scalar_type() == torch::kInt32);
    EP_HOST_ASSERT(rdma_rank_prefix_sum.dim() == 1 and rdma_rank_prefix_sum.is_contiguous() and rdma_rank_prefix_sum.scalar_type() == torch::kInt32);
    EP_HOST_ASSERT(gbl_channel_prefix_matrix.dim() == 2 and gbl_channel_prefix_matrix.is_contiguous() and gbl_channel_prefix_matrix.scalar_type() == torch::kInt32);
    EP_HOST_ASSERT(combined_rdma_head.dim() == 2 and combined_rdma_head.is_contiguous() and combined_rdma_head.scalar_type() == torch::kInt32);
    EP_HOST_ASSERT(combined_nvl_head.dim() == 2 and combined_nvl_head.is_contiguous() and combined_nvl_head.scalar_type() == torch::kInt32);

    auto num_tokens = static_cast<int>(x.size(0)), hidden = static_cast<int>(x.size(1)), hidden_int4 = static_cast<int>(x.size(1) * x.element_size() / sizeof(int4));
    auto num_combined_tokens = static_cast<int>(is_combined_token_in_rank.size(0));
    EP_HOST_ASSERT((hidden * x.element_size()) % sizeof(int4) == 0);
    EP_HOST_ASSERT(src_meta.size(1) == internode::get_source_meta_bytes());
    EP_HOST_ASSERT(is_combined_token_in_rank.size(1) == num_ranks);
    EP_HOST_ASSERT(rdma_channel_prefix_matrix.size(0) == num_rdma_ranks and rdma_channel_prefix_matrix.size(1) == num_channels);
    EP_HOST_ASSERT(rdma_rank_prefix_sum.size(0) == num_rdma_ranks);
    EP_HOST_ASSERT(gbl_channel_prefix_matrix.size(0) == num_ranks and gbl_channel_prefix_matrix.size(1) == num_channels);
    EP_HOST_ASSERT(combined_rdma_head.dim() == 2 and combined_rdma_head.size(0) == num_combined_tokens and combined_rdma_head.size(1) == num_rdma_ranks);
    EP_HOST_ASSERT(combined_nvl_head.dim() == 2 and combined_nvl_head.size(1) == NUM_MAX_NVL_PEERS);

    // Allocate all tensors on comm stream if set
    // NOTES: do not allocate tensors upfront!
    auto compute_stream = at::cuda::getCurrentCUDAStream();
    if (allocate_on_comm_stream) {
        EP_HOST_ASSERT(previous_event.has_value() and async);
        at::cuda::setCurrentCUDAStream(comm_stream);
    }

    // Wait previous tasks to be finished
    if (previous_event.has_value()) {
        stream_wait(comm_stream, previous_event.value());
    } else {
        stream_wait(comm_stream, compute_stream);
    }

    // Top-k checks
    int num_topk = 0;
    auto combined_topk_weights = std::optional<torch::Tensor>();
    float* topk_weights_ptr = nullptr;
    float* combined_topk_weights_ptr = nullptr;
    if (topk_weights.has_value()) {
        EP_HOST_ASSERT(topk_weights->dim() == 2 and topk_weights->is_contiguous());
        EP_HOST_ASSERT(topk_weights->size(0) == num_tokens);
        EP_HOST_ASSERT(topk_weights->scalar_type() == torch::kFloat32);
        num_topk = static_cast<int>(topk_weights->size(1));
        topk_weights_ptr = topk_weights->data_ptr<float>();
        combined_topk_weights = torch::empty({num_combined_tokens, num_topk}, topk_weights->options());
        combined_topk_weights_ptr = combined_topk_weights->data_ptr<float>();
    }

    // Extra check for avoid-dead-lock design
    EP_HOST_ASSERT(config.num_max_nvl_chunked_recv_tokens % num_rdma_ranks == 0);
    EP_HOST_ASSERT(config.num_max_nvl_chunked_send_tokens <= config.num_max_nvl_chunked_recv_tokens / num_rdma_ranks);

    // Launch barrier and reset queue head and tail
    internode::cached_notify(hidden_int4, 0, 0, num_topk,
                             num_ranks, num_channels,
                             num_combined_tokens, combined_rdma_head.data_ptr<int>(),
                             rdma_channel_prefix_matrix.data_ptr<int>(), rdma_rank_prefix_sum.data_ptr<int>(), combined_nvl_head.data_ptr<int>(),
                             rdma_buffer_ptr, config.num_max_rdma_chunked_recv_tokens,
                             buffer_ptrs_gpu, config.num_max_nvl_chunked_recv_tokens,
                             barrier_signal_ptrs_gpu, rank, comm_stream,
                             config.get_rdma_buffer_size_hint(hidden_int4 * sizeof(int4), num_ranks),
                             num_nvl_bytes, false, low_latency_mode);

    // Assign bias pointers
    auto bias_opts = std::vector<std::optional<torch::Tensor>>({bias_0, bias_1});
    void* bias_ptrs[2] = {nullptr, nullptr};
    for (int i = 0; i < 2; ++ i) if (bias_opts[i].has_value()) {
        auto bias = bias_opts[i].value();
        EP_HOST_ASSERT(bias.dim() == 2 and bias.is_contiguous());
        EP_HOST_ASSERT(bias.scalar_type() == x.scalar_type());
        EP_HOST_ASSERT(bias.size(0) == num_combined_tokens and bias.size(1) == hidden);
        bias_ptrs[i] = bias.data_ptr();
    }

    // Launch data combine
    auto combined_x = torch::empty({num_combined_tokens, hidden}, x.options());
    internode::combine(at::cuda::ScalarTypeToCudaDataType(x.scalar_type()),
                       combined_x.data_ptr(), combined_topk_weights_ptr,
                       is_combined_token_in_rank.data_ptr<bool>(),
                       x.data_ptr(), topk_weights_ptr, bias_ptrs[0], bias_ptrs[1],
                       combined_rdma_head.data_ptr<int>(), combined_nvl_head.data_ptr<int>(),
                       src_meta.data_ptr(), rdma_channel_prefix_matrix.data_ptr<int>(), rdma_rank_prefix_sum.data_ptr<int>(), gbl_channel_prefix_matrix.data_ptr<int>(),
                       num_tokens, num_combined_tokens, hidden, num_topk,
                       rdma_buffer_ptr, config.num_max_rdma_chunked_send_tokens, config.num_max_rdma_chunked_recv_tokens,
                       buffer_ptrs_gpu, config.num_max_nvl_chunked_send_tokens, config.num_max_nvl_chunked_recv_tokens,
                       rank, num_ranks, comm_stream, num_channels, low_latency_mode);

    // Wait streams
    std::optional<EventHandle> event;
    if (async) {
        event = EventHandle(comm_stream);
        for (auto& t: {x, src_meta,
                       is_combined_token_in_rank, rdma_channel_prefix_matrix, rdma_rank_prefix_sum, gbl_channel_prefix_matrix,
                       combined_x, combined_rdma_head, combined_nvl_head}) {
            t.record_stream(comm_stream);
            if (allocate_on_comm_stream)
                t.record_stream(compute_stream);
        }
        for (auto& to: {topk_weights, combined_topk_weights, bias_0, bias_1}) {
            to.has_value() ? to->record_stream(comm_stream) : void();
            if (allocate_on_comm_stream)
                to.has_value() ? to->record_stream(compute_stream) : void();
        }
    } else {
        stream_wait(compute_stream, comm_stream);
    }

    // Switch back compute stream
    if (allocate_on_comm_stream)
        at::cuda::setCurrentCUDAStream(compute_stream);

    // Return values
    return {combined_x, combined_topk_weights, event};
#else
    EP_HOST_ASSERT(false and "NVSHMEM is disabled during compilation");
    return {};
#endif
}

void Buffer::clean_low_latency_buffer(int num_max_dispatch_tokens_per_rank, int hidden, int num_experts) {
#ifndef DISABLE_NVSHMEM
    EP_HOST_ASSERT(low_latency_mode);

    auto layout = LowLatencyLayout(rdma_buffer_ptr, num_max_dispatch_tokens_per_rank, hidden, num_ranks, num_experts);
    auto clean_meta_0 = layout.buffers[0].clean_meta();
    auto clean_meta_1 = layout.buffers[1].clean_meta();

    auto check_boundary = [=](void* ptr, size_t num_bytes) {
        auto offset = reinterpret_cast<int64_t>(ptr) - reinterpret_cast<int64_t>(rdma_buffer_ptr);
        EP_HOST_ASSERT(0 <= offset and offset + num_bytes <= num_rdma_bytes);
    };
    check_boundary(clean_meta_0.first, clean_meta_0.second * sizeof(int));
    check_boundary(clean_meta_1.first, clean_meta_1.second * sizeof(int));

    internode_ll::clean_low_latency_buffer(clean_meta_0.first, clean_meta_0.second,
                                           clean_meta_1.first, clean_meta_1.second,
                                           at::cuda::getCurrentCUDAStream());
#else
    EP_HOST_ASSERT(false and "NVSHMEM is disabled during compilation");
#endif
}

std::tuple<torch::Tensor, std::optional<torch::Tensor>, torch::Tensor, torch::Tensor, torch::Tensor, std::optional<EventHandle>, std::optional<std::function<void()>>>
Buffer::low_latency_dispatch(const torch::Tensor& x, const torch::Tensor& topk_idx,
                             const std::optional<torch::Tensor>& cumulative_local_expert_recv_stats,
                             const std::optional<torch::Tensor>& dispatch_wait_recv_cost_stats,
                             int num_max_dispatch_tokens_per_rank, int num_experts,
                             bool use_fp8, bool round_scale, bool use_ue8m0,
                             bool async, bool return_recv_hook) {
#ifndef DISABLE_NVSHMEM
    EP_HOST_ASSERT(low_latency_mode);

    // Tensor checks
    // By default using `ptp128c` FP8 cast
    EP_HOST_ASSERT(x.dim() == 2 and x.is_contiguous() and x.scalar_type() == torch::kBFloat16);
    EP_HOST_ASSERT(x.size(1) % sizeof(int4) == 0 and x.size(1) % 128 == 0);
    EP_HOST_ASSERT(topk_idx.dim() == 2 and topk_idx.is_contiguous());
    EP_HOST_ASSERT(x.size(0) == topk_idx.size(0) and x.size(0) <= num_max_dispatch_tokens_per_rank);
    EP_HOST_ASSERT(topk_idx.scalar_type() == torch::kInt64);
    EP_HOST_ASSERT(num_experts % num_ranks == 0);

    // Diagnosis tensors
    if (cumulative_local_expert_recv_stats.has_value()) {
        EP_HOST_ASSERT(cumulative_local_expert_recv_stats->scalar_type() == torch::kInt);
        EP_HOST_ASSERT(cumulative_local_expert_recv_stats->dim() == 1 and cumulative_local_expert_recv_stats->is_contiguous());
        EP_HOST_ASSERT(cumulative_local_expert_recv_stats->size(0) == num_experts / num_ranks);
    }
    if (dispatch_wait_recv_cost_stats.has_value()) {
        EP_HOST_ASSERT(dispatch_wait_recv_cost_stats->scalar_type() == torch::kInt64);
        EP_HOST_ASSERT(dispatch_wait_recv_cost_stats->dim() == 1 and dispatch_wait_recv_cost_stats->is_contiguous());
        EP_HOST_ASSERT(dispatch_wait_recv_cost_stats->size(0) == num_ranks);
    }

    auto num_tokens = static_cast<int>(x.size(0)), hidden = static_cast<int>(x.size(1));
    auto num_topk = static_cast<int>(topk_idx.size(1));
    auto num_local_experts = num_experts / num_ranks;

    // Buffer control
    LowLatencyLayout layout(rdma_buffer_ptr, num_max_dispatch_tokens_per_rank, hidden, num_ranks, num_experts);
    EP_HOST_ASSERT(layout.total_bytes <= num_rdma_bytes);
    auto buffer = layout.buffers[low_latency_buffer_idx];
    auto next_buffer = layout.buffers[low_latency_buffer_idx ^= 1];

    // Wait previous tasks to be finished
    // NOTES: the hook mode will always use the default stream
    auto compute_stream = at::cuda::getCurrentCUDAStream();
    auto launch_stream = return_recv_hook ? compute_stream : comm_stream;
    EP_HOST_ASSERT(not (async and return_recv_hook));
    if (not return_recv_hook)
        stream_wait(launch_stream, compute_stream);

    // Allocate packed tensors
    auto packed_recv_x = torch::empty({num_local_experts, num_ranks * num_max_dispatch_tokens_per_rank, hidden},
                                      x.options().dtype(use_fp8 ? torch::kFloat8_e4m3fn: torch::kBFloat16));
    auto packed_recv_src_info = torch::empty({num_local_experts, num_ranks * num_max_dispatch_tokens_per_rank}, torch::dtype(torch::kInt32).device(torch::kCUDA));
    auto packed_recv_layout_range = torch::empty({num_local_experts, num_ranks}, torch::dtype(torch::kInt64).device(torch::kCUDA));
    auto packed_recv_count = torch::empty({num_local_experts}, torch::dtype(torch::kInt32).device(torch::kCUDA));

    // Allocate column-majored scales
    auto packed_recv_x_scales = std::optional<torch::Tensor>();
    void* packed_recv_x_scales_ptr = nullptr;
    EP_HOST_ASSERT((num_ranks * num_max_dispatch_tokens_per_rank) % 4 == 0 and "TMA requires the number of tokens to be multiple of 4");

    if (use_fp8) {
        // TODO: support unaligned cases
        EP_HOST_ASSERT(hidden % 512 == 0);
        if (not use_ue8m0) {
            packed_recv_x_scales = torch::empty({num_local_experts, hidden / 128, num_ranks * num_max_dispatch_tokens_per_rank},
                                                torch::dtype(torch::kFloat32).device(torch::kCUDA));
        } else {
            EP_HOST_ASSERT(round_scale);
            packed_recv_x_scales = torch::empty({num_local_experts, hidden / 512, num_ranks * num_max_dispatch_tokens_per_rank},
                                                torch::dtype(torch::kInt).device(torch::kCUDA));
        }
        packed_recv_x_scales = torch::transpose(packed_recv_x_scales.value(), 1, 2);
        packed_recv_x_scales_ptr = packed_recv_x_scales->data_ptr();
    }

    // Kernel launch
    auto next_clean_meta = next_buffer.clean_meta();
    auto launcher = [=](int phases) {
        internode_ll::dispatch(packed_recv_x.data_ptr(), packed_recv_x_scales_ptr,
                               packed_recv_src_info.data_ptr<int>(), packed_recv_layout_range.data_ptr<int64_t>(),
                               packed_recv_count.data_ptr<int>(),
                               cumulative_local_expert_recv_stats.has_value() ? cumulative_local_expert_recv_stats->data_ptr<int>() : nullptr,
                               dispatch_wait_recv_cost_stats.has_value() ? dispatch_wait_recv_cost_stats->data_ptr<int64_t>() : nullptr,
                               buffer.dispatch_rdma_recv_data_buffer, buffer.dispatch_rdma_recv_count_buffer,
                               buffer.dispatch_rdma_send_buffer,
                               x.data_ptr(), topk_idx.data_ptr<int64_t>(),
                               next_clean_meta.first, next_clean_meta.second,
                               num_tokens, hidden, num_max_dispatch_tokens_per_rank,
                               num_topk, num_experts, rank, num_ranks,
                               use_fp8, round_scale, use_ue8m0,
                               workspace, num_device_sms,
                               launch_stream, phases);
    };
    launcher(return_recv_hook ? LOW_LATENCY_SEND_PHASE : (LOW_LATENCY_SEND_PHASE | LOW_LATENCY_RECV_PHASE));

    // Wait streams
    std::optional<EventHandle> event;
    if (async) {
        // NOTES: we must ensure the all tensors will not be deallocated before the stream-wait happens,
        // so in Python API, we must wrap all tensors into the event handle.
        event = EventHandle(launch_stream);
    } else if (not return_recv_hook) {
        stream_wait(compute_stream, launch_stream);
    }

    // Receiver callback
    std::optional<std::function<void()>> recv_hook = std::nullopt;
    if (return_recv_hook)
        recv_hook = [=]() { launcher(LOW_LATENCY_RECV_PHASE); };

    // Return values
    return {packed_recv_x, packed_recv_x_scales, packed_recv_count, packed_recv_src_info, packed_recv_layout_range, event, recv_hook};
#else
    EP_HOST_ASSERT(false and "NVSHMEM is disabled during compilation");
    return {};
#endif
}

std::tuple<torch::Tensor, std::optional<EventHandle>, std::optional<std::function<void()>>>
Buffer::low_latency_combine(const torch::Tensor& x, const torch::Tensor& topk_idx, const torch::Tensor& topk_weights,
                            const torch::Tensor& src_info, const torch::Tensor& layout_range,
                            const std::optional<torch::Tensor>& combine_wait_recv_cost_stats,
                            int num_max_dispatch_tokens_per_rank, int num_experts,
                            bool use_logfmt, bool zero_copy, bool async, bool return_recv_hook,
                            const std::optional<torch::Tensor>& out) {
#ifndef DISABLE_NVSHMEM
    EP_HOST_ASSERT(low_latency_mode);

    // Tensor checks
    EP_HOST_ASSERT(x.dim() == 3 and x.is_contiguous() and x.scalar_type() == torch::kBFloat16);
    EP_HOST_ASSERT(x.size(0) == num_experts / num_ranks);
    EP_HOST_ASSERT(x.size(1) == num_ranks * num_max_dispatch_tokens_per_rank);
    EP_HOST_ASSERT(x.size(2) % sizeof(int4) == 0 and x.size(2) % 128 == 0);
    EP_HOST_ASSERT(topk_idx.dim() == 2 and topk_idx.is_contiguous());
    EP_HOST_ASSERT(topk_idx.size(0) == topk_weights.size(0) and topk_idx.size(1) == topk_weights.size(1));
    EP_HOST_ASSERT(topk_idx.scalar_type() == torch::kInt64);
    EP_HOST_ASSERT(topk_weights.dim() == 2 and topk_weights.is_contiguous());
    EP_HOST_ASSERT(topk_weights.size(0) <= num_max_dispatch_tokens_per_rank);
    EP_HOST_ASSERT(topk_weights.scalar_type() == torch::kFloat32);
    EP_HOST_ASSERT(src_info.dim() == 2 and src_info.is_contiguous());
    EP_HOST_ASSERT(src_info.scalar_type() == torch::kInt32 and x.size(0) == src_info.size(0));
    EP_HOST_ASSERT(layout_range.dim() == 2 and layout_range.is_contiguous());
    EP_HOST_ASSERT(layout_range.scalar_type() == torch::kInt64);
    EP_HOST_ASSERT(layout_range.size(0) == num_experts / num_ranks and layout_range.size(1) == num_ranks);

    if (combine_wait_recv_cost_stats.has_value()) {
        EP_HOST_ASSERT(combine_wait_recv_cost_stats->scalar_type() == torch::kInt64);
        EP_HOST_ASSERT(combine_wait_recv_cost_stats->dim() == 1 and combine_wait_recv_cost_stats->is_contiguous());
        EP_HOST_ASSERT(combine_wait_recv_cost_stats->size(0) == num_ranks);
    }

    auto hidden = static_cast<int>(x.size(2));
    auto num_topk = static_cast<int>(topk_weights.size(1));
    auto num_combined_tokens = static_cast<int>(topk_weights.size(0));

    // Buffer control
    LowLatencyLayout layout(rdma_buffer_ptr, num_max_dispatch_tokens_per_rank, hidden, num_ranks, num_experts);
    EP_HOST_ASSERT(layout.total_bytes <= num_rdma_bytes);
    auto buffer = layout.buffers[low_latency_buffer_idx];
    auto next_buffer = layout.buffers[low_latency_buffer_idx ^= 1];

    // Wait previous tasks to be finished
    // NOTES: the hook mode will always use the default stream
    auto compute_stream = at::cuda::getCurrentCUDAStream();
    auto launch_stream = return_recv_hook ? compute_stream : comm_stream;
    EP_HOST_ASSERT(not (async and return_recv_hook));
    if (not return_recv_hook)
        stream_wait(launch_stream, compute_stream);

    // Allocate output tensor
    torch::Tensor combined_x;
    if (out.has_value()) {
        EP_HOST_ASSERT(out->dim() == 2 and out->is_contiguous());
        EP_HOST_ASSERT(out->size(0) == num_combined_tokens and out->size(1) == hidden);
        EP_HOST_ASSERT(out->scalar_type() == x.scalar_type());
        combined_x = out.value();
    } else {
        combined_x = torch::empty({num_combined_tokens, hidden}, x.options());
    }

    // Kernel launch
    auto next_clean_meta = next_buffer.clean_meta();
    auto launcher = [=](int phases) {
        internode_ll::combine(combined_x.data_ptr(),
                              buffer.combine_rdma_recv_data_buffer, buffer.combine_rdma_recv_flag_buffer,
                              buffer.combine_rdma_send_buffer,
                              x.data_ptr(), topk_idx.data_ptr<int64_t>(), topk_weights.data_ptr<float>(),
                              src_info.data_ptr<int>(), layout_range.data_ptr<int64_t>(),
                              combine_wait_recv_cost_stats.has_value() ? combine_wait_recv_cost_stats->data_ptr<int64_t>() : nullptr,
                              next_clean_meta.first, next_clean_meta.second,
                              num_combined_tokens, hidden, num_max_dispatch_tokens_per_rank,
                              num_topk, num_experts, rank, num_ranks,
                              use_logfmt,
                              workspace, num_device_sms,
                              launch_stream, phases, zero_copy);
    };
    launcher(return_recv_hook ? LOW_LATENCY_SEND_PHASE : (LOW_LATENCY_SEND_PHASE | LOW_LATENCY_RECV_PHASE));

    // Wait streams
    std::optional<EventHandle> event;
    if (async) {
        // NOTES: we must ensure the all tensors will not be deallocated before the stream-wait happens,
        // so in Python API, we must wrap all tensors into the event handle.
        event = EventHandle(launch_stream);
    } else if (not return_recv_hook) {
        stream_wait(compute_stream, launch_stream);
    }

    // Receiver callback
    std::optional<std::function<void()>> recv_hook = std::nullopt;
    if (return_recv_hook)
        recv_hook = [=]() { launcher(LOW_LATENCY_RECV_PHASE); };

    // Return values
    return {combined_x, event, recv_hook};
#else
    EP_HOST_ASSERT(false and "NVSHMEM is disabled during compilation");
    return {};
#endif
}

torch::Tensor
Buffer::get_next_low_latency_combine_buffer(int num_max_dispatch_tokens_per_rank, int hidden, int num_experts) const {
#ifndef DISABLE_NVSHMEM
    LowLatencyLayout layout(rdma_buffer_ptr, num_max_dispatch_tokens_per_rank, hidden, num_ranks, num_experts);

    auto buffer = layout.buffers[low_latency_buffer_idx];
    auto dtype = torch::kBFloat16;
    auto num_msg_elems = static_cast<int>(buffer.num_bytes_per_combine_msg / elementSize(torch::kBFloat16));

    EP_HOST_ASSERT(buffer.num_bytes_per_combine_msg % elementSize(torch::kBFloat16) == 0);
    return torch::from_blob(buffer.combine_rdma_send_buffer_data_start,
                            {num_experts / num_ranks, num_ranks * num_max_dispatch_tokens_per_rank, hidden},
                            {num_ranks * num_max_dispatch_tokens_per_rank * num_msg_elems, num_msg_elems, 1},
                            torch::TensorOptions().dtype(dtype).device(torch::kCUDA));
#else
    EP_HOST_ASSERT(false and "NVSHMEM is disabled during compilation");
    return {};
#endif
}

bool is_sm90_compiled() {
#ifndef DISABLE_SM90_FEATURES
    return true;
#else
    return false;
#endif
}

} // namespace deep_ep

PYBIND11_MODULE(TORCH_EXTENSION_NAME, m) {
    m.doc() = "DeepEP: an efficient expert-parallel communication library";

    pybind11::class_<deep_ep::Config>(m, "Config")
        .def(pybind11::init<int, int, int, int, int>(),
             py::arg("num_sms") = 20,
             py::arg("num_max_nvl_chunked_send_tokens") = 6, py::arg("num_max_nvl_chunked_recv_tokens") = 256,
             py::arg("num_max_rdma_chunked_send_tokens") = 6, py::arg("num_max_rdma_chunked_recv_tokens") = 256)
        .def("get_nvl_buffer_size_hint", &deep_ep::Config::get_nvl_buffer_size_hint)
        .def("get_rdma_buffer_size_hint", &deep_ep::Config::get_rdma_buffer_size_hint);
    m.def("get_low_latency_rdma_size_hint", &deep_ep::get_low_latency_rdma_size_hint);

    pybind11::class_<deep_ep::EventHandle>(m, "EventHandle")
        .def(pybind11::init<>())
        .def("current_stream_wait", &deep_ep::EventHandle::current_stream_wait);

    pybind11::class_<deep_ep::Buffer>(m, "Buffer")
        .def(pybind11::init<int, int, int64_t, int64_t, bool, bool>())
        .def("is_available", &deep_ep::Buffer::is_available)
        .def("get_num_rdma_ranks", &deep_ep::Buffer::get_num_rdma_ranks)
        .def("get_rdma_rank", &deep_ep::Buffer::get_rdma_rank)
        .def("get_root_rdma_rank", &deep_ep::Buffer::get_root_rdma_rank)
        .def("get_local_device_id", &deep_ep::Buffer::get_local_device_id)
        .def("get_local_ipc_handle", &deep_ep::Buffer::get_local_ipc_handle)
        .def("get_local_nvshmem_unique_id", &deep_ep::Buffer::get_local_nvshmem_unique_id)
        .def("get_local_buffer_tensor", &deep_ep::Buffer::get_local_buffer_tensor)
        .def("get_comm_stream", &deep_ep::Buffer::get_comm_stream)
        .def("sync", &deep_ep::Buffer::sync)
        .def("destroy", &deep_ep::Buffer::destroy)
        .def("get_dispatch_layout", &deep_ep::Buffer::get_dispatch_layout)
        .def("intranode_dispatch", &deep_ep::Buffer::intranode_dispatch)
        .def("intranode_combine", &deep_ep::Buffer::intranode_combine)
        .def("internode_dispatch", &deep_ep::Buffer::internode_dispatch)
        .def("internode_combine", &deep_ep::Buffer::internode_combine)
        .def("clean_low_latency_buffer", &deep_ep::Buffer::clean_low_latency_buffer)
        .def("low_latency_dispatch", &deep_ep::Buffer::low_latency_dispatch)
        .def("low_latency_combine", &deep_ep::Buffer::low_latency_combine)
        .def("get_next_low_latency_combine_buffer", &deep_ep::Buffer::get_next_low_latency_combine_buffer);

    m.def("is_sm90_compiled", deep_ep::is_sm90_compiled);
}<|MERGE_RESOLUTION|>--- conflicted
+++ resolved
@@ -207,30 +207,11 @@
 }
 
 Buffer::~Buffer() noexcept(false) {
-<<<<<<< HEAD
-    // Synchronize
-    CUDA_CHECK(cudaDeviceSynchronize());
-
-    if (num_nvl_bytes > 0) {
-        // Barrier
-        intranode::barrier(barrier_signal_ptrs_gpu, nvl_rank, num_nvl_ranks, comm_stream);
-        CUDA_CHECK(cudaDeviceSynchronize());
-
-        // Close remote IPC
-        if (is_available()) {
-            for (int i = 0; i < num_nvl_ranks; ++ i) if (i != nvl_rank)
-                shared_memory_allocator.close_mem_handle(buffer_ptrs[i]);
-        }
-
-        // Free local buffer and error flag
-        shared_memory_allocator.free(buffer_ptrs[nvl_rank]);
-=======
     if (not explicitly_destroy) {
         destroy();
     } else if (not destroyed) {
         printf("WARNING: destroy() was not called before DeepEP buffer destruction, which can leak resources.\n");
         fflush(stdout);
->>>>>>> c18eabde
     }
 }
 
@@ -299,11 +280,11 @@
         // Close remote IPC
         if (is_available()) {
             for (int i = 0; i < num_nvl_ranks; ++ i) if (i != nvl_rank)
-                CUDA_CHECK(cudaIpcCloseMemHandle(buffer_ptrs[i]));
+                shared_memory_allocator.close_mem_handle(buffer_ptrs[i]);
         }
 
         // Free local buffer and error flag
-        CUDA_CHECK(cudaFree(buffer_ptrs[nvl_rank]));
+        shared_memory_allocator.free(buffer_ptrs[nvl_rank]);
     }
 
     // Free NVSHMEM
