--- conflicted
+++ resolved
@@ -300,14 +300,9 @@
 
         // Close remote IPC
         if (is_available()) {
-<<<<<<< HEAD
-            for (int i = 0; i < num_nvl_ranks; ++ i) if (i != nvl_rank)
-                shared_memory_allocator.close_mem_handle(buffer_ptrs[i]);
-=======
             for (int i = 0; i < num_nvl_ranks; ++i)
                 if (i != nvl_rank)
-                    CUDA_CHECK(cudaIpcCloseMemHandle(buffer_ptrs[i]));
->>>>>>> 2be0d4f8
+                    shared_memory_allocator.close_mem_handle(buffer_ptrs[i]);
         }
 
         // Free local buffer and error flag
