#include "configs.cuh"
#include "buffer.cuh"
#include "exception.cuh"
#include "launch.cuh"
#include "utils.cuh"
#include "ibgda_device.cuh"

namespace deep_ep {

namespace internode {

extern nvshmem_team_t cpu_rdma_team;

struct SourceMeta {
    int src_rdma_rank, is_token_in_nvl_rank_bits;

    EP_STATIC_ASSERT(NUM_MAX_NVL_PEERS == 8, "Invalid number of maximum NVL peers");

    __forceinline__ SourceMeta() = default;

    // TODO: faster encoding
    __device__ __forceinline__ SourceMeta(int rdma_rank, const bool* is_token_in_nvl_ranks) {
        src_rdma_rank = rdma_rank;
        is_token_in_nvl_rank_bits = is_token_in_nvl_ranks[0];
        #pragma unroll
        for (int i = 1; i < NUM_MAX_NVL_PEERS; ++ i)
            is_token_in_nvl_rank_bits |= is_token_in_nvl_ranks[i] << i;
    }

    __device__ __forceinline__ bool is_token_in_nvl_rank(int nvl_rank) const {
        return (is_token_in_nvl_rank_bits >> nvl_rank) & 1;
    }
};

EP_STATIC_ASSERT(sizeof(SourceMeta) % sizeof(int) == 0, "Invalid size of `SourceMeta`");

int get_source_meta_bytes() {
    return sizeof(SourceMeta);
}

__host__ __device__ __forceinline__
int get_num_bytes_per_rdma_token(int hidden_int4, int num_scales, int num_topk_idx, int num_topk_weights) {
    return static_cast<int>(align(hidden_int4 * sizeof(int4) + sizeof(SourceMeta) + num_scales * sizeof(float) + num_topk_idx * sizeof(int) + num_topk_weights * sizeof(float), sizeof(int4)));
}

__host__ __device__ __forceinline__
std::pair<int, int> get_rdma_clean_meta(int hidden_int4, int num_scales, int num_topk_idx, int num_topk_weights, int num_rdma_ranks, int num_rdma_recv_buffer_tokens, int num_sms) {
    // Return `int32_t` offset and count to clean
    return {
        (get_num_bytes_per_rdma_token(hidden_int4, num_scales, num_topk_idx, num_topk_weights) * num_rdma_recv_buffer_tokens * num_rdma_ranks * 2 * num_sms) / sizeof(int),
        (NUM_MAX_NVL_PEERS * 2 + 4) * num_rdma_ranks * 2 * num_sms
    };
}

__host__ __device__ __forceinline__
std::pair<int, int> get_nvl_clean_meta(int hidden_int4, int num_scales, int num_topk_idx, int num_topk_weights, int num_rdma_ranks, int num_nvl_ranks, int num_nvl_recv_buffer_tokens, int num_sms) {
    // Return `int32_t` offset and to clean
    EP_STATIC_ASSERT(sizeof(SourceMeta) % sizeof(int) == 0, "Invalid size of `SourceMeta`");
    return {
        (num_nvl_recv_buffer_tokens * (hidden_int4 * sizeof(int4) + num_scales * sizeof(float) + num_topk_idx * sizeof(int) + num_topk_weights * sizeof(float) + sizeof(SourceMeta)) * num_nvl_ranks * num_sms) / sizeof(int),
        num_nvl_ranks * (2 * num_rdma_ranks + 2) * num_sms,
    };
}

template <bool kLowLatencyMode>
__forceinline__ __device__ int translate_dst_rdma_rank(const int dst_rdma_rank, const int nvl_rank) {
    return kLowLatencyMode ? (dst_rdma_rank * NUM_MAX_NVL_PEERS + nvl_rank) : dst_rdma_rank;
}

template <bool kLowLatencyMode>
__forceinline__ __device__ void nvshmem_sync_with_same_gpu_idx(const nvshmem_team_t& rdma_team) {
    kLowLatencyMode ? void(nvshmem_sync(rdma_team)) : nvshmem_sync_all();
}

template <bool kLowLatencyMode, int kNumRDMARanks>
__global__ void
notify_dispatch(const int* num_tokens_per_rank, int* moe_recv_counter_mapped, int num_ranks,
                const int* num_tokens_per_rdma_rank, int* moe_recv_rdma_counter_mapped,
                const int* num_tokens_per_expert, int* moe_recv_expert_counter_mapped, int num_experts,
                const bool* is_token_in_rank, int num_tokens, int num_channels, int expert_alignment,
                const int rdma_clean_offset, const int rdma_num_int_clean,
                const int nvl_clean_offset, const int nvl_num_int_clean,
                int* rdma_channel_prefix_matrix, int* recv_rdma_rank_prefix_sum,
                int* gbl_channel_prefix_matrix, int* recv_gbl_rank_prefix_sum,
                void* rdma_buffer_ptr,
                void** buffer_ptrs, int** barrier_signal_ptrs, int rank,
                const nvshmem_team_t rdma_team) {
    auto sm_id = static_cast<int>(blockIdx.x);
    auto thread_id = static_cast<int>(threadIdx.x), warp_id = thread_id / 32, lane_id = get_lane_id();
    auto num_threads = static_cast<int>(blockDim.x), num_warps = num_threads / 32;

    auto rdma_rank = rank / NUM_MAX_NVL_PEERS, nvl_rank = rank % NUM_MAX_NVL_PEERS;
    auto num_rdma_experts = num_experts / kNumRDMARanks, num_nvl_experts = num_rdma_experts / NUM_MAX_NVL_PEERS;

    if (sm_id == 0) {
        // Communication with others
        // Global barrier: the first warp does intra-node sync, the second warp does internode sync
        EP_DEVICE_ASSERT(num_warps > 1);
        EP_DEVICE_ASSERT(kNumRDMARanks <= num_threads);
        if (thread_id == 32)
            nvshmem_sync_with_same_gpu_idx<kLowLatencyMode>(rdma_team);
        barrier_block<NUM_MAX_NVL_PEERS>(barrier_signal_ptrs, nvl_rank);

        // Send numbers of tokens per rank/expert to RDMA ranks
        auto rdma_buffer_ptr_int = static_cast<int*>(rdma_buffer_ptr);
        auto rdma_recv_num_tokens_mixed = SymBuffer<int>(rdma_buffer_ptr, NUM_MAX_NVL_PEERS + num_rdma_experts + 1, kNumRDMARanks);

        // Clean up for later data dispatch
        EP_DEVICE_ASSERT(rdma_recv_num_tokens_mixed.total_bytes <= rdma_clean_offset * sizeof(int));
        #pragma unroll
        for (int i = thread_id; i < rdma_num_int_clean; i += num_threads)
            rdma_buffer_ptr_int[rdma_clean_offset + i] = 0;

        // Copy to send buffer
        #pragma unroll
        for (int i = thread_id; i < num_ranks; i += num_threads)
            rdma_recv_num_tokens_mixed.send_buffer(i / NUM_MAX_NVL_PEERS)[i % NUM_MAX_NVL_PEERS] = num_tokens_per_rank[i];
        #pragma unroll
        for (int i = thread_id; i < num_experts; i += num_threads)
            rdma_recv_num_tokens_mixed.send_buffer(i / num_rdma_experts)[NUM_MAX_NVL_PEERS + i % num_rdma_experts] = num_tokens_per_expert[i];
        if (thread_id < kNumRDMARanks)
            rdma_recv_num_tokens_mixed.send_buffer(thread_id)[NUM_MAX_NVL_PEERS + num_rdma_experts] = num_tokens_per_rdma_rank[thread_id];
        __syncthreads();

        // Issue send
        // TODO: more light fence or barrier or signaling
        // TODO: overlap EP barrier and NVL cleaning
        for (int i = 0; i < kNumRDMARanks; ++i) {
            if (i != rdma_rank) {
                if (warp_id == 0) {
                    nvshmemi_ibgda_put_nbi_warp<true>(reinterpret_cast<uint64_t>(rdma_recv_num_tokens_mixed.recv_buffer(rdma_rank)),
                                                    reinterpret_cast<uint64_t>(rdma_recv_num_tokens_mixed.send_buffer(i)),
                                                    (NUM_MAX_NVL_PEERS + num_rdma_experts + 1) * sizeof(int),
                                                    translate_dst_rdma_rank<kLowLatencyMode>(i, nvl_rank), 0, lane_id, 0);
                }
            } else { 
                UNROLLED_WARP_COPY(1, lane_id, NUM_MAX_NVL_PEERS + num_rdma_experts + 1, 
                                    rdma_recv_num_tokens_mixed.recv_buffer(rdma_rank), 
                                    rdma_recv_num_tokens_mixed.send_buffer(i), 
                                    ld_volatile_global, st_na_global);
            }
        }
        if (thread_id < kNumRDMARanks and thread_id != rdma_rank)
            nvshmemi_ibgda_quiet(translate_dst_rdma_rank<kLowLatencyMode>(thread_id, nvl_rank), 0);

        __syncthreads();
        if (thread_id == 0)
            nvshmem_sync_with_same_gpu_idx<kLowLatencyMode>(rdma_team);
        __syncthreads();

        // NVL buffers
        auto nvl_send_buffer = thread_id < NUM_MAX_NVL_PEERS ? buffer_ptrs[thread_id] : nullptr;
        auto nvl_recv_buffer = buffer_ptrs[nvl_rank];
        auto nvl_reduced_num_tokens_per_expert = Buffer<int>(nvl_recv_buffer, num_rdma_experts).advance_also(nvl_send_buffer);
        auto nvl_send_num_tokens_per_rank = AsymBuffer<int>(nvl_send_buffer, kNumRDMARanks, NUM_MAX_NVL_PEERS);
        auto nvl_send_num_tokens_per_expert = AsymBuffer<int>(nvl_send_buffer, num_nvl_experts, NUM_MAX_NVL_PEERS);
        auto nvl_recv_num_tokens_per_rank = AsymBuffer<int>(nvl_recv_buffer, kNumRDMARanks, NUM_MAX_NVL_PEERS);
        auto nvl_recv_num_tokens_per_expert = AsymBuffer<int>(nvl_recv_buffer, num_nvl_experts, NUM_MAX_NVL_PEERS);

        // Clean up for later data dispatch
        auto nvl_buffer_ptr_int = static_cast<int*>(buffer_ptrs[nvl_rank]);
        EP_DEVICE_ASSERT(nvl_reduced_num_tokens_per_expert.total_bytes + nvl_send_num_tokens_per_rank.total_bytes +
                         nvl_send_num_tokens_per_expert.total_bytes <= nvl_clean_offset * sizeof(int));
        #pragma unroll
        for (int i = thread_id; i < nvl_num_int_clean; i += num_threads)
            nvl_buffer_ptr_int[nvl_clean_offset + i] = 0;

        // Reduce number of tokens per expert into the NVL send buffer
        // TODO: may use NVSHMEM reduction
        EP_DEVICE_ASSERT(num_rdma_experts <= num_threads);
        if (thread_id < num_rdma_experts) {
            int sum = 0;
            #pragma unroll
            for (int i = 0; i < kNumRDMARanks; ++ i)
                sum += rdma_recv_num_tokens_mixed.recv_buffer(i)[NUM_MAX_NVL_PEERS + thread_id];
            nvl_reduced_num_tokens_per_expert[thread_id] = sum;
        }
        __syncthreads();

        // Reduce RDMA received tokens
        if (thread_id == 0) {
            int sum = 0;
            #pragma unroll
            for (int i = 0; i < kNumRDMARanks; ++ i) {
                sum += rdma_recv_num_tokens_mixed.recv_buffer(i)[NUM_MAX_NVL_PEERS + num_rdma_experts];
                recv_rdma_rank_prefix_sum[i] = sum;
            }
            while (ld_volatile_global(moe_recv_rdma_counter_mapped) != -1);
            *moe_recv_rdma_counter_mapped = sum;
        }

        // Send numbers of tokens per rank/expert to NVL ranks
        EP_DEVICE_ASSERT(NUM_MAX_NVL_PEERS <= num_threads);
        if (thread_id < NUM_MAX_NVL_PEERS) {
            #pragma unroll
            for (int i = 0; i < kNumRDMARanks; ++ i)
                nvl_send_num_tokens_per_rank.buffer(nvl_rank)[i] = rdma_recv_num_tokens_mixed.recv_buffer(i)[thread_id];
            #pragma unroll
            for (int i = 0; i < num_nvl_experts; ++ i)
                nvl_send_num_tokens_per_expert.buffer(nvl_rank)[i] = nvl_reduced_num_tokens_per_expert[thread_id * num_nvl_experts + i];
        }
        memory_fence();
        __syncthreads();
        barrier_block<NUM_MAX_NVL_PEERS>(barrier_signal_ptrs, nvl_rank);

        // Reduce the number of tokens per rank/expert
        EP_DEVICE_ASSERT(num_nvl_experts <= num_threads);
        if (thread_id == 0) {
            int sum = 0;
            #pragma unroll
            for (int i = 0; i < num_ranks; ++ i) {
                int src_rdma_rank = i / NUM_MAX_NVL_PEERS, src_nvl_rank = i % NUM_MAX_NVL_PEERS;
                sum += nvl_recv_num_tokens_per_rank.buffer(src_nvl_rank)[src_rdma_rank];
                recv_gbl_rank_prefix_sum[i] = sum;
            }
            while (ld_volatile_global(moe_recv_counter_mapped) != -1);
            *moe_recv_counter_mapped = sum;
        }
        if (thread_id < num_nvl_experts) {
            int sum = 0;
            #pragma unroll
            for (int i = 0; i < NUM_MAX_NVL_PEERS; ++ i)
                sum += nvl_recv_num_tokens_per_expert.buffer(i)[thread_id];
            sum = (sum + expert_alignment - 1) / expert_alignment * expert_alignment;
            while (ld_volatile_global(moe_recv_expert_counter_mapped + thread_id) != -1);
            moe_recv_expert_counter_mapped[thread_id] = sum;
        }

        // Finally barrier
        __syncthreads();
        if (thread_id == 32)
            nvshmem_sync_with_same_gpu_idx<kLowLatencyMode>(rdma_team);
        barrier_block<NUM_MAX_NVL_PEERS>(barrier_signal_ptrs, nvl_rank);
    } else {
        // Calculate meta data
        int dst_rdma_rank = sm_id - 1;
        for (int channel_id = warp_id; channel_id < num_channels; channel_id += num_warps) {
            int token_start_idx, token_end_idx;
            get_channel_task_range(num_tokens, num_channels, channel_id, token_start_idx, token_end_idx);

            // Iterate over tokens
            int total_count = 0, per_nvl_rank_count[NUM_MAX_NVL_PEERS] = {0};
            for (int64_t i = token_start_idx + lane_id; i < token_end_idx; i += 32) {
                EP_STATIC_ASSERT(NUM_MAX_NVL_PEERS * sizeof(bool) == sizeof(uint64_t), "Invalid number of NVL peers");
                auto is_token_in_rank_uint64 = *reinterpret_cast<const uint64_t*>(is_token_in_rank + i * num_ranks + dst_rdma_rank * NUM_MAX_NVL_PEERS);
                auto is_token_in_rank_values = reinterpret_cast<const bool*>(&is_token_in_rank_uint64);
                #pragma unroll
                for (int j = 0; j < NUM_MAX_NVL_PEERS; ++ j)
                    per_nvl_rank_count[j] += is_token_in_rank_values[j];
                total_count += (is_token_in_rank_uint64 != 0);
            }

            // Warp reduce
            total_count = warp_reduce_sum(total_count);
            #pragma unroll
            for (int i = 0; i < NUM_MAX_NVL_PEERS; ++ i)
                per_nvl_rank_count[i] = warp_reduce_sum(per_nvl_rank_count[i]);

            // Write into channel matrix
            if (lane_id == 0) {
                #pragma unroll
                for (int i = 0; i < NUM_MAX_NVL_PEERS; ++ i)
                    gbl_channel_prefix_matrix[(dst_rdma_rank * NUM_MAX_NVL_PEERS + i) * num_channels + channel_id] = per_nvl_rank_count[i];
                rdma_channel_prefix_matrix[dst_rdma_rank * num_channels + channel_id] = total_count;
            }
        }

        // Calculate prefix sum
        __syncthreads();
        if (thread_id == 0) {
            auto prefix_row = rdma_channel_prefix_matrix + dst_rdma_rank * num_channels;
            #pragma unroll
            for (int i = 1; i < num_channels; ++ i)
                prefix_row[i] += prefix_row[i - 1];
        }

        EP_STATIC_ASSERT(NUM_MAX_NVL_PEERS <= 32, "Invalid number of NVL peers");
        if (thread_id < NUM_MAX_NVL_PEERS) {
            auto prefix_row = gbl_channel_prefix_matrix + (dst_rdma_rank * NUM_MAX_NVL_PEERS + thread_id) * num_channels;
            #pragma unroll
            for (int i = 1; i < num_channels; ++ i)
                prefix_row[i] += prefix_row[i - 1];
        }
    }
}

void notify_dispatch(const int* num_tokens_per_rank, int* moe_recv_counter_mapped, int num_ranks,
                     const int* num_tokens_per_rdma_rank, int* moe_recv_rdma_counter_mapped,
                     const int* num_tokens_per_expert, int* moe_recv_expert_counter_mapped, int num_experts,
                     const bool* is_token_in_rank, int num_tokens, int num_channels,
                     int hidden_int4, int num_scales, int num_topk, int expert_alignment,
                     int* rdma_channel_prefix_matrix, int* recv_rdma_rank_prefix_sum,
                     int* gbl_channel_prefix_matrix, int* recv_gbl_rank_prefix_sum,
                     void* rdma_buffer_ptr, int num_max_rdma_chunked_recv_tokens,
                     void** buffer_ptrs, int num_max_nvl_chunked_recv_tokens,
                     int** barrier_signal_ptrs, int rank,
                     cudaStream_t stream, int64_t num_rdma_bytes, int64_t num_nvl_bytes,
                     bool low_latency_mode) {
#define NOTIFY_DISPATCH_LAUNCH_CASE(num_rdma_ranks) { \
    auto notify_dispatch_func = low_latency_mode ? \
        notify_dispatch<true, num_rdma_ranks> : notify_dispatch<false, num_rdma_ranks>; \
    LAUNCH_KERNEL(&cfg, notify_dispatch_func, \
                  num_tokens_per_rank, moe_recv_counter_mapped, num_ranks, \
                  num_tokens_per_rdma_rank, moe_recv_rdma_counter_mapped, \
                  num_tokens_per_expert, moe_recv_expert_counter_mapped, num_experts, \
                  is_token_in_rank, num_tokens, num_channels, expert_alignment, \
                  rdma_clean_meta.first, rdma_clean_meta.second, \
                  nvl_clean_meta.first, nvl_clean_meta.second, \
                  rdma_channel_prefix_matrix, recv_rdma_rank_prefix_sum, \
                  gbl_channel_prefix_matrix, recv_gbl_rank_prefix_sum, \
                  rdma_buffer_ptr, \
                  buffer_ptrs, barrier_signal_ptrs, rank, \
                  cpu_rdma_team); } break

    constexpr int kNumThreads = 512;
    const auto num_rdma_ranks = num_ranks / NUM_MAX_NVL_PEERS;

    // Get clean meta
    auto rdma_clean_meta = get_rdma_clean_meta(hidden_int4, num_scales, num_topk, num_topk, num_rdma_ranks, num_max_rdma_chunked_recv_tokens, num_channels);
    auto nvl_clean_meta = get_nvl_clean_meta(hidden_int4, num_scales, num_topk, num_topk, num_rdma_ranks, NUM_MAX_NVL_PEERS, num_max_nvl_chunked_recv_tokens, num_channels);
    EP_HOST_ASSERT((rdma_clean_meta.first + rdma_clean_meta.second) * sizeof(int) <= num_rdma_bytes);
    EP_HOST_ASSERT((nvl_clean_meta.first + nvl_clean_meta.second) * sizeof(int) <= num_nvl_bytes);
    EP_HOST_ASSERT(num_rdma_bytes < std::numeric_limits<int>::max());
    EP_HOST_ASSERT(num_nvl_bytes < std::numeric_limits<int>::max());

    // Launch kernel
    SETUP_LAUNCH_CONFIG(1 + num_rdma_ranks, kNumThreads, stream);
    SWITCH_RDMA_RANKS(NOTIFY_DISPATCH_LAUNCH_CASE);
#undef NOTIFY_DISPATCH_LAUNCH_CASE
}

// At most 8 RDMA ranks to be sent
constexpr int get_num_topk_rdma_ranks(int num_rdma_ranks) {
    return num_rdma_ranks < 8 ? num_rdma_ranks : 8;
}

template <bool kLowLatencyMode, int kNumRDMARanks, bool kCachedMode,
          int kNumDispatchRDMASenderWarps, int kNumTopkRDMARanks = get_num_topk_rdma_ranks(kNumRDMARanks)>
__global__ void __launch_bounds__(((kNumDispatchRDMASenderWarps + 1 + NUM_MAX_NVL_PEERS) * 32), 1)
dispatch(int4* recv_x, float* recv_x_scales, int64_t* recv_topk_idx, float* recv_topk_weights, SourceMeta* recv_src_meta,
         const int4* x, const float* x_scales, const int64_t* topk_idx, const float* topk_weights,
         int* send_rdma_head, int* send_nvl_head,
         int* recv_rdma_channel_prefix_matrix, int* recv_gbl_channel_prefix_matrix,
         const int* rdma_channel_prefix_matrix, const int* recv_rdma_rank_prefix_sum,
         const int* gbl_channel_prefix_matrix, const int* recv_gbl_rank_prefix_sum,
         const bool* is_token_in_rank,
         int num_tokens, int hidden_int4, int num_scales, int num_topk, int num_experts,
         int scale_token_stride, int scale_hidden_stride,
         void* rdma_buffer_ptr, int num_max_rdma_chunked_send_tokens, int num_max_rdma_chunked_recv_tokens,
         void** buffer_ptrs, int num_max_nvl_chunked_send_tokens, int num_max_nvl_chunked_recv_tokens,
         int rank, int num_ranks) {
    enum class WarpRole {
        kRDMASender,
        kRDMASenderCoordinator,
        kRDMAAndNVLForwarder,
        kForwarderCoordinator,
        kNVLReceivers
    };

    const auto num_sms = static_cast<int>(gridDim.x);
    const auto sm_id = static_cast<int>(blockIdx.x);
    const auto num_threads = static_cast<int>(blockDim.x), num_warps = num_threads / 32;
    const auto thread_id = static_cast<int>(threadIdx.x), warp_id = thread_id / 32, lane_id = get_lane_id();
    const auto num_channels = num_sms / 2, channel_id = sm_id / 2;
    const bool is_forwarder = sm_id % 2 == 0;
    const auto rdma_rank = rank / NUM_MAX_NVL_PEERS, nvl_rank = rank % NUM_MAX_NVL_PEERS;

    EP_DEVICE_ASSERT(ibgda_get_state()->num_rc_per_pe == num_channels or ibgda_get_state()->num_rc_per_pe >= num_sms);

    const auto role_meta = [=]() -> std::pair<WarpRole, int> {
        if (is_forwarder) {
            // TODO: a warp may be responsible for multiple RDMA ranks
            if (warp_id < kNumRDMARanks) {
                return {WarpRole::kRDMAAndNVLForwarder, (warp_id + channel_id) % kNumRDMARanks};
            } else {
                return {WarpRole::kForwarderCoordinator, warp_id - kNumRDMARanks};
            }
        } else if (warp_id < kNumDispatchRDMASenderWarps) {
            return {WarpRole::kRDMASender, -1};
        } else if (warp_id == kNumDispatchRDMASenderWarps) {
            return {WarpRole::kRDMASenderCoordinator, -1};
        } else {
            return {WarpRole::kNVLReceivers, (warp_id + channel_id - kNumDispatchRDMASenderWarps) % NUM_MAX_NVL_PEERS};
        }
    }();
    auto warp_role = role_meta.first;
    auto target_rank = role_meta.second; // Not applicable for RDMA senders
    EP_DEVICE_ASSERT(num_warps == kNumDispatchRDMASenderWarps + 1 + NUM_MAX_NVL_PEERS);

    // Data checks
    EP_DEVICE_ASSERT(num_topk <= 32);

    // RDMA symmetric layout
    EP_STATIC_ASSERT(NUM_MAX_NVL_PEERS * sizeof(bool) == sizeof(uint64_t), "Invalid number of NVL peers");
    auto hidden_bytes = hidden_int4 * sizeof(int4);
    auto num_bytes_per_rdma_token = get_num_bytes_per_rdma_token(hidden_int4, num_scales, num_topk, num_topk);
    auto rdma_channel_data = SymBuffer<int8_t>(rdma_buffer_ptr, num_max_rdma_chunked_recv_tokens * num_bytes_per_rdma_token, kNumRDMARanks, channel_id, num_channels);
    auto rdma_channel_meta = SymBuffer<int>(rdma_buffer_ptr, NUM_MAX_NVL_PEERS * 2 + 2, kNumRDMARanks, channel_id, num_channels);
    auto rdma_channel_head = SymBuffer<uint64_t, false>(rdma_buffer_ptr, 1, kNumRDMARanks, channel_id, num_channels);
    auto rdma_channel_tail = SymBuffer<uint64_t, false>(rdma_buffer_ptr, 1, kNumRDMARanks, channel_id, num_channels);

    // NVL buffer layouts
    // NOTES: `rs_wr_buffer_ptr` means "Read for Senders, Write for Receivers", `ws_rr_buffer_ptr` means "Write for Senders, Read for Receivers"
    int rs_wr_rank = 0, ws_rr_rank = 0;
    if (warp_role == WarpRole::kRDMAAndNVLForwarder or warp_role == WarpRole::kForwarderCoordinator)
        rs_wr_rank = nvl_rank, ws_rr_rank = lane_id < NUM_MAX_NVL_PEERS ? lane_id : 0;
    if (warp_role == WarpRole::kNVLReceivers)
        rs_wr_rank = target_rank, ws_rr_rank = nvl_rank;
    auto rs_wr_buffer_ptr = buffer_ptrs[rs_wr_rank];
    auto ws_rr_buffer_ptr = buffer_ptrs[ws_rr_rank];

    // Allocate buffers
    auto nvl_channel_x = AsymBuffer<int4>(ws_rr_buffer_ptr, num_max_nvl_chunked_recv_tokens * hidden_int4, NUM_MAX_NVL_PEERS, channel_id, num_channels, rs_wr_rank).advance_also(rs_wr_buffer_ptr);
    auto nvl_channel_src_meta = AsymBuffer<SourceMeta>(ws_rr_buffer_ptr, num_max_nvl_chunked_recv_tokens, NUM_MAX_NVL_PEERS, channel_id, num_channels, rs_wr_rank).advance_also(rs_wr_buffer_ptr);
    auto nvl_channel_x_scales = AsymBuffer<float>(ws_rr_buffer_ptr, num_max_nvl_chunked_recv_tokens * num_scales, NUM_MAX_NVL_PEERS, channel_id, num_channels, rs_wr_rank).advance_also(rs_wr_buffer_ptr);
    auto nvl_channel_topk_idx = AsymBuffer<int>(ws_rr_buffer_ptr, num_max_nvl_chunked_recv_tokens * num_topk, NUM_MAX_NVL_PEERS, channel_id, num_channels, rs_wr_rank).advance_also(rs_wr_buffer_ptr);
    auto nvl_channel_topk_weights = AsymBuffer<float>(ws_rr_buffer_ptr, num_max_nvl_chunked_recv_tokens * num_topk, NUM_MAX_NVL_PEERS, channel_id, num_channels, rs_wr_rank).advance_also(rs_wr_buffer_ptr);
    auto nvl_channel_prefix_start = AsymBuffer<int>(ws_rr_buffer_ptr, kNumRDMARanks, NUM_MAX_NVL_PEERS, channel_id, num_channels, rs_wr_rank).advance_also(rs_wr_buffer_ptr);
    auto nvl_channel_prefix_end = AsymBuffer<int>(ws_rr_buffer_ptr, kNumRDMARanks, NUM_MAX_NVL_PEERS, channel_id, num_channels, rs_wr_rank).advance_also(rs_wr_buffer_ptr);
    auto nvl_channel_head = AsymBuffer<int>(rs_wr_buffer_ptr, 1, NUM_MAX_NVL_PEERS, channel_id, num_channels, ws_rr_rank).advance_also(ws_rr_buffer_ptr);
    auto nvl_channel_tail = AsymBuffer<int>(ws_rr_buffer_ptr, 1, NUM_MAX_NVL_PEERS, channel_id, num_channels, rs_wr_rank).advance_also(rs_wr_buffer_ptr);

    // RDMA sender warp synchronization
    // NOTES: `rdma_send_channel_tail` means the latest released tail
    // NOTES: `rdma_send_channel_window` means the ongoing 32 transactions' status
    __shared__ int rdma_send_channel_lock[kNumRDMARanks];
    __shared__ int rdma_send_channel_tail[kNumRDMARanks];
    __shared__ uint32_t rdma_send_channel_window[kNumRDMARanks];
    auto sync_rdma_sender_smem = []() { asm volatile("bar.sync 0, %0;" :: "r"((kNumDispatchRDMASenderWarps + 1) * 32)); };

    // Forward warp synchronization
    __shared__ volatile int forward_channel_nvl_tail_allocator[NUM_MAX_NVL_PEERS];
    __shared__ volatile int forward_channel_nvl_tail[kNumRDMARanks][NUM_MAX_NVL_PEERS];
    __shared__ volatile bool forward_channel_retired[kNumRDMARanks];
    auto sync_forwarder_smem = []() { asm volatile("bar.sync 1, %0;" :: "r"((kNumRDMARanks + 1) * 32)); };

    if (warp_role == WarpRole::kRDMASender) {
        // Get tasks
        int token_start_idx, token_end_idx;
        get_channel_task_range(num_tokens, num_channels, channel_id, token_start_idx, token_end_idx);

        // Send number of tokens in this channel by `-value - 1`
        EP_STATIC_ASSERT(NUM_MAX_NVL_PEERS * 2 + 2 <= 32, "Invalid number of NVL peers");
        for (int dst_rdma_rank = warp_id; dst_rdma_rank < kNumRDMARanks; dst_rdma_rank += kNumDispatchRDMASenderWarps) {
            auto dst_ptr = dst_rdma_rank == rdma_rank ? rdma_channel_meta.recv_buffer(dst_rdma_rank) : rdma_channel_meta.send_buffer(dst_rdma_rank);
            if (lane_id < NUM_MAX_NVL_PEERS) {
                dst_ptr[lane_id] = -(channel_id == 0 ? 0 : gbl_channel_prefix_matrix[(dst_rdma_rank * NUM_MAX_NVL_PEERS + lane_id) * num_channels + channel_id - 1]) - 1;
            } else if (lane_id < NUM_MAX_NVL_PEERS * 2) {
                dst_ptr[lane_id] = -gbl_channel_prefix_matrix[(dst_rdma_rank * NUM_MAX_NVL_PEERS + lane_id - NUM_MAX_NVL_PEERS) * num_channels + channel_id] - 1;
            } else if (lane_id == NUM_MAX_NVL_PEERS * 2) {
                dst_ptr[lane_id] = -(channel_id == 0 ? 0 : rdma_channel_prefix_matrix[dst_rdma_rank * num_channels + channel_id - 1]) - 1;
            } else if (lane_id == NUM_MAX_NVL_PEERS * 2 + 1) {
                dst_ptr[lane_id] = -rdma_channel_prefix_matrix[dst_rdma_rank * num_channels + channel_id] - 1;
            }
            __syncwarp();

            // Issue RDMA for non-local ranks
            if (dst_rdma_rank != rdma_rank) {
                nvshmemi_ibgda_put_nbi_warp<true>(reinterpret_cast<uint64_t>(rdma_channel_meta.recv_buffer(rdma_rank)),
                                                  reinterpret_cast<uint64_t>(rdma_channel_meta.send_buffer(dst_rdma_rank)),
                                                  sizeof(int) * (NUM_MAX_NVL_PEERS * 2 + 2),
                                                  translate_dst_rdma_rank<kLowLatencyMode>(dst_rdma_rank, nvl_rank),
                                                  channel_id, lane_id, 0);
            }
        }
        sync_rdma_sender_smem();

        // Iterate over tokens and copy into buffer
        int64_t token_idx;
        int cached_rdma_channel_head = 0, global_rdma_tail_idx = 0;
        auto send_buffer = lane_id == rdma_rank ? rdma_channel_data.recv_buffer(lane_id) : rdma_channel_data.send_buffer(lane_id);
        for (token_idx = token_start_idx; token_idx < token_end_idx; ++ token_idx) {
            // Read RDMA rank existence
            uint64_t is_token_in_rank_uint64 = 0;
            if (lane_id < kNumRDMARanks) {
                is_token_in_rank_uint64 = __ldg(reinterpret_cast<const uint64_t*>(is_token_in_rank + token_idx * num_ranks + lane_id * NUM_MAX_NVL_PEERS));
                global_rdma_tail_idx += (is_token_in_rank_uint64 != 0);
            }
            __syncwarp();

            // Skip the token which does not belong to this warp
            if ((token_idx - token_start_idx) % kNumDispatchRDMASenderWarps != warp_id)
                continue;
            auto rdma_tail_idx = is_token_in_rank_uint64 == 0 ? -1 : global_rdma_tail_idx - 1;

            // Wait the remote buffer to be released
            auto start_time = clock64();
            while (is_token_in_rank_uint64 != 0 and rdma_tail_idx - cached_rdma_channel_head >= num_max_rdma_chunked_recv_tokens) {
                cached_rdma_channel_head = static_cast<int>(ld_volatile_global(rdma_channel_head.buffer(lane_id)));

                // Timeout check
                if (clock64() - start_time >= NUM_TIMEOUT_CYCLES) {
                    printf("DeepEP dispatch RDMA sender timeout, channel: %d, RDMA: %d, nvl: %d, dst RDMA lane: %d, head: %d, tail: %d\n",
                           channel_id, rdma_rank, nvl_rank, lane_id, cached_rdma_channel_head, rdma_tail_idx);
                    trap();
                }
            }
            __syncwarp();

            // Store RDMA head for combine
            if (lane_id < kNumRDMARanks and not kCachedMode)
                send_rdma_head[token_idx * kNumRDMARanks + lane_id] = rdma_tail_idx;

            // Broadcast tails
            SourceMeta src_meta;
            int num_topk_ranks = 0, topk_ranks[kNumTopkRDMARanks];
            void* dst_send_buffers[kNumTopkRDMARanks];
            #pragma unroll
            for (int i = 0, slot_idx; i < kNumRDMARanks; ++ i) if ((slot_idx = __shfl_sync(0xffffffff, rdma_tail_idx, i)) >= 0) {
                slot_idx = slot_idx % num_max_rdma_chunked_recv_tokens;
                topk_ranks[num_topk_ranks] = i;
                auto recv_is_token_in_rank_uint64 = broadcast(is_token_in_rank_uint64, i);
                auto recv_is_token_in_rank_values = reinterpret_cast<const bool*>(&recv_is_token_in_rank_uint64);
                if (lane_id == num_topk_ranks)
                    src_meta = SourceMeta(rdma_rank, recv_is_token_in_rank_values);
                dst_send_buffers[num_topk_ranks ++] = reinterpret_cast<uint8_t*>(broadcast(send_buffer, i)) + slot_idx * num_bytes_per_rdma_token;
            }
            EP_DEVICE_ASSERT(num_topk_ranks <= kNumTopkRDMARanks);

            // Copy `x` into symmetric send buffer
            auto st_broadcast = [=](const int key, const int4& value) {
                #pragma unroll
                for (int j = 0; j < num_topk_ranks; ++ j)
                    st_na_global(reinterpret_cast<int4*>(dst_send_buffers[j]) + key, value);
            };
            UNROLLED_WARP_COPY(5, lane_id, hidden_int4, 0, x + token_idx * hidden_int4, ld_nc_global, st_broadcast);
            #pragma unroll
            for (int i = 0; i < num_topk_ranks; ++ i)
                dst_send_buffers[i] = reinterpret_cast<int4*>(dst_send_buffers[i]) + hidden_int4;

            // Copy source metadata into symmetric send buffer
            if (lane_id < num_topk_ranks)
                st_na_global(reinterpret_cast<SourceMeta*>(dst_send_buffers[lane_id]), src_meta);
            #pragma unroll
            for (int i = 0; i < num_topk_ranks; ++ i)
                dst_send_buffers[i] = reinterpret_cast<SourceMeta*>(dst_send_buffers[i]) + 1;

            // Copy `x_scales` into symmetric send buffer
            #pragma unroll
            for (int i = lane_id; i < num_scales; i += 32) {
                auto offset = token_idx * scale_token_stride + i * scale_hidden_stride;
                auto value = ld_nc_global(x_scales + offset);
                #pragma unroll
                for (int j = 0; j < num_topk_ranks; ++ j)
                    st_na_global(reinterpret_cast<float*>(dst_send_buffers[j]) + i, value);
            }
            #pragma unroll
            for (int i = 0; i < num_topk_ranks; ++ i)
                dst_send_buffers[i] = reinterpret_cast<float*>(dst_send_buffers[i]) + num_scales;

            // Copy `topk_idx` and `topk_weights` into symmetric send buffer
            #pragma unroll
            for (int i = lane_id; i < num_topk * num_topk_ranks; i += 32) {
                auto rank_idx = i / num_topk, copy_idx = i % num_topk;
                auto idx_value = static_cast<int>(ld_nc_global(topk_idx + token_idx * num_topk + copy_idx));
                auto weight_value = ld_nc_global(topk_weights + token_idx * num_topk + copy_idx);
                st_na_global(reinterpret_cast<int*>(dst_send_buffers[rank_idx]) + copy_idx, idx_value);
                st_na_global(reinterpret_cast<float*>(dst_send_buffers[rank_idx]) + num_topk + copy_idx, weight_value);
            }
            __syncwarp();

            // Release the transaction in the window
            if (is_token_in_rank_uint64 != 0) {
                // Acquire lock first
                acquire_lock(rdma_send_channel_lock + lane_id);

                // Release the transaction slot
                auto window = rdma_send_channel_window[lane_id];
                auto latest_tail = rdma_send_channel_tail[lane_id];
                auto offset = rdma_tail_idx - latest_tail;

                // The same effect with `EP_DEVICE_ASSERT(offset < 32);`
                EP_STATIC_ASSERT(kNumDispatchRDMASenderWarps < 32, "Invalid warps");

                // Erase bit and move the ones if possible
                window ^= 1u << offset;
                if (offset == 0) {
                    auto num_empty_slots = __ffs(~window) - 1;
                    st_release_cta(rdma_send_channel_tail + lane_id, latest_tail + num_empty_slots);
                    window >>= num_empty_slots;
                }
                rdma_send_channel_window[lane_id] = window;

                // Release lock
                release_lock(rdma_send_channel_lock + lane_id);
            }
            __syncwarp();
        }
    } else if (warp_role == WarpRole::kRDMASenderCoordinator) {
        // NOTES: in case of splitting, the issued put at the end of the buffer
        EP_DEVICE_ASSERT(num_max_rdma_chunked_recv_tokens % num_max_rdma_chunked_send_tokens == 0);

        // Clean shared memory
        EP_STATIC_ASSERT(kNumRDMARanks <= 32, "Invalid number of RDMA ranks");
        (lane_id < kNumRDMARanks) ? (rdma_send_channel_lock[lane_id] = 0) : 0;
        (lane_id < kNumRDMARanks) ? (rdma_send_channel_tail[lane_id] = 0) : 0;
        (lane_id < kNumRDMARanks) ? (rdma_send_channel_window[lane_id] = 0) : 0;

        // Synchronize shared memory
        sync_rdma_sender_smem();

        // Get number of tokens to send for each RDMA rank
        int num_tokens_to_send = 0;
        if (lane_id < kNumRDMARanks) {
            num_tokens_to_send = rdma_channel_prefix_matrix[lane_id * num_channels + channel_id];
            if (channel_id > 0)
                num_tokens_to_send -= rdma_channel_prefix_matrix[lane_id * num_channels + channel_id - 1];
        }

        // Iterate all RDMA ranks
        int last_issued_tail = 0;
        auto start_time = clock64();
        while (__any_sync(0xffffffff, num_tokens_to_send > 0)) {
            // Timeout check
            if (clock64() - start_time > NUM_TIMEOUT_CYCLES and lane_id < kNumRDMARanks) {
<<<<<<< HEAD
                printf("DeepEP RDMA sender coordinator timeout, channel: %d, IB: %d, nvl %d, dst IB: %d, tail: %d, tokens to send: %d\n",
=======
                printf("DeepEP RDMA sender coordinator timeout, channel: %d, IB: %d, nvl %d, dst IB: %d, tail: %d, remaining: %d\n",
>>>>>>> a15faa9f
                       channel_id, rdma_rank, nvl_rank, lane_id, last_issued_tail, num_tokens_to_send);
                trap();
            }

            // TODO: try thread-level `put_nbi`?
            for (int i = 0, synced_num_tokens_to_send; i < kNumRDMARanks; ++ i) {
                // To mitigate incast congestion, shuffle the starting index of target rank for different ranks and channels
                int dst_rdma_rank = (i + channel_id + rdma_rank) % kNumRDMARanks;
                synced_num_tokens_to_send = __shfl_sync(0xffffffff, num_tokens_to_send, dst_rdma_rank);
                if (synced_num_tokens_to_send == 0)
                    continue;

                // Read the latest progress
                // NOTES: `rdma_send_channel_tail` does not need to be protected by lock
                auto processed_tail = __shfl_sync(0xffffffff, ld_acquire_cta(const_cast<const int*>(rdma_send_channel_tail + dst_rdma_rank)), 0);
                auto synced_last_issued_tail = __shfl_sync(0xffffffff, last_issued_tail, dst_rdma_rank);
                auto num_tokens_processed = processed_tail - synced_last_issued_tail;
                if (num_tokens_processed != synced_num_tokens_to_send and num_tokens_processed < num_max_rdma_chunked_send_tokens)
                    continue;

                // Issue RDMA send
                auto num_tokens_to_issue = min(num_tokens_processed, num_max_rdma_chunked_send_tokens);
                EP_DEVICE_ASSERT(num_tokens_to_issue >= 0 and num_tokens_to_issue <= synced_num_tokens_to_send);
                if (dst_rdma_rank != rdma_rank) {
                    auto dst_slot_idx = synced_last_issued_tail % num_max_rdma_chunked_recv_tokens;
                    EP_DEVICE_ASSERT(dst_slot_idx + num_tokens_to_issue <= num_max_rdma_chunked_recv_tokens);
                    const size_t num_bytes_per_msg = num_bytes_per_rdma_token * num_tokens_to_issue;
                    const auto dst_ptr = reinterpret_cast<uint64_t>(rdma_channel_data.recv_buffer(rdma_rank) + dst_slot_idx * num_bytes_per_rdma_token);
                    const auto src_ptr = reinterpret_cast<uint64_t>(rdma_channel_data.send_buffer(dst_rdma_rank) + dst_slot_idx * num_bytes_per_rdma_token);
                    nvshmemi_ibgda_put_nbi_warp<true>(dst_ptr, src_ptr, num_bytes_per_msg,
                                                      translate_dst_rdma_rank<kLowLatencyMode>(dst_rdma_rank, nvl_rank), channel_id, lane_id, 0);
                } else {
                    // Lighter fence for local RDMA rank
                    memory_fence();
                }
                __syncwarp();

                // Update tails
                if (lane_id == dst_rdma_rank) {
                    last_issued_tail += num_tokens_to_issue;
                    num_tokens_to_send -= num_tokens_to_issue;
                    nvshmemi_ibgda_amo_nonfetch_add(rdma_channel_tail.buffer(rdma_rank), num_tokens_to_issue,
                                                    translate_dst_rdma_rank<kLowLatencyMode>(dst_rdma_rank, nvl_rank), channel_id, dst_rdma_rank == rdma_rank);
                }
                __syncwarp();
            }
        }
    } else if (warp_role == WarpRole::kRDMAAndNVLForwarder) {
        // RDMA consumers and NVL producers
        // Each warp is responsible for a source RDMA rank
        // TODO: responsible for multiple RDMA ranks
        const auto src_rdma_rank = target_rank;
        const auto num_experts_per_rank = num_experts / num_ranks;

        // Wait counters to arrive
        auto start_time = clock64();
        int num_tokens_to_recv_from_rdma = 0, src_rdma_channel_prefix = 0;
        EP_STATIC_ASSERT(NUM_MAX_NVL_PEERS <= 32, "Invalid number of NVLink peers");
        while (true) {
            auto meta_0 = lane_id < NUM_MAX_NVL_PEERS ? ld_volatile_global(rdma_channel_meta.recv_buffer(src_rdma_rank) + lane_id) : -1;
            auto meta_1 = lane_id < NUM_MAX_NVL_PEERS ? ld_volatile_global(rdma_channel_meta.recv_buffer(src_rdma_rank) + NUM_MAX_NVL_PEERS + lane_id) : -1;
            auto meta_2 = lane_id == 0 ? ld_volatile_global(rdma_channel_meta.recv_buffer(src_rdma_rank) + NUM_MAX_NVL_PEERS * 2) : -1;
            auto meta_3 = lane_id == 0 ? ld_volatile_global(rdma_channel_meta.recv_buffer(src_rdma_rank) + NUM_MAX_NVL_PEERS * 2 + 1) : -1;
            if (__all_sync(0xffffffff, meta_0 < 0 and meta_1 < 0 and meta_2 < 0 and meta_3 < 0)) {
                int start_sum = -meta_0 - 1, end_sum = -meta_1 - 1;

                // Notify NVL ranks
                if (lane_id < NUM_MAX_NVL_PEERS) {
                    st_relaxed_sys_global(nvl_channel_prefix_start.buffer() + src_rdma_rank, -start_sum - 1);
                    st_relaxed_sys_global(nvl_channel_prefix_end.buffer() + src_rdma_rank, -end_sum - 1);
                    EP_DEVICE_ASSERT(start_sum >= 0 and end_sum >= 0 and end_sum >= start_sum);
                }
                __syncwarp();

                // Save RDMA channel received token count
                if (lane_id == 0) {
                    src_rdma_channel_prefix = -meta_2 - 1;
                    auto src_rdma_channel_prefix_1 = -meta_3 - 1;
                    num_tokens_to_recv_from_rdma = src_rdma_channel_prefix_1 - src_rdma_channel_prefix;
                    if (not kCachedMode)
                        recv_rdma_channel_prefix_matrix[src_rdma_rank * num_channels + channel_id] = src_rdma_channel_prefix_1;
                    src_rdma_channel_prefix += src_rdma_rank == 0 ? 0 : recv_rdma_rank_prefix_sum[src_rdma_rank - 1];
                    EP_DEVICE_ASSERT(num_tokens_to_recv_from_rdma >= 0);
                }
                num_tokens_to_recv_from_rdma = __shfl_sync(0xffffffff, num_tokens_to_recv_from_rdma, 0);
                break;
            }

            // Timeout check
            if (clock64() - start_time > NUM_TIMEOUT_CYCLES) {
                printf("DeepEP dispatch forwarder timeout (RDMA meta), channel: %d, RDMA: %d, NVL: %d, source RDMA: %d, meta: %d, %d, %d, %d\n",
                       channel_id, rdma_rank, nvl_rank, src_rdma_rank, meta_0, meta_1, meta_2, meta_3);
                trap();
            }
        }

        // Wait shared memory to be cleaned
        sync_forwarder_smem();

        // Forward tokens from RDMA buffer
        int cached_rdma_channel_head = 0, cached_rdma_channel_tail = 0;
        int cached_nvl_channel_head = 0; // This value is used only by lane 0
        while (cached_rdma_channel_tail < num_tokens_to_recv_from_rdma) {
            // Wait data arrival
            start_time = clock64();
            while (lane_id == 0 and cached_rdma_channel_head == cached_rdma_channel_tail) {
                cached_rdma_channel_tail = static_cast<int>(ld_acquire_sys_global(rdma_channel_tail.buffer(src_rdma_rank)));

                // Timeout check
                if (clock64() - start_time > NUM_TIMEOUT_CYCLES) {
                    printf("DeepEP dispatch forwarder timeout (RDMA check), channel: %d, RDMA: %d, NVL: %d, src RDMA rank: %d, head: %d, tail: %d, expected: %d\n",
                           channel_id, rdma_rank, nvl_rank, src_rdma_rank, cached_rdma_channel_head, cached_rdma_channel_tail, num_tokens_to_recv_from_rdma);
                    trap();
                }
            }
            cached_rdma_channel_tail = __shfl_sync(0xffffffff, cached_rdma_channel_tail, 0);

            // Iterate over every token from the RDMA buffer
            for (int i = cached_rdma_channel_head; i < cached_rdma_channel_tail; ++ i) {
                auto rdma_slot_idx = i % num_max_rdma_chunked_recv_tokens;
                void* shifted = rdma_channel_data.recv_buffer(src_rdma_rank) + rdma_slot_idx * num_bytes_per_rdma_token;
                auto src_meta = ld_nc_global(reinterpret_cast<SourceMeta*>(static_cast<int8_t*>(shifted) + hidden_bytes));

                // TODO: load into shared memory (only read once)

                // Try to send to different NVL ranks
                // TODO: shuffle the destination ranks
                for (int dst_nvl_rank = 0; dst_nvl_rank < NUM_MAX_NVL_PEERS; ++ dst_nvl_rank) {
                    const bool is_in_dst_nvl_rank = src_meta.is_token_in_nvl_rank(dst_nvl_rank);
                    auto shifted_send_nvl_head = send_nvl_head + ((src_rdma_channel_prefix + i) * NUM_MAX_NVL_PEERS + dst_nvl_rank);

                    // Skip not selected tokens
                    if (not is_in_dst_nvl_rank) {
                        if constexpr (kCachedMode)
                            *shifted_send_nvl_head = -1;
                        continue;
                    }

                    // Allocate a slot tail and wait until that we can ensure the slot is safe to overwrite
                    int dst_slot_idx;
                    if (lane_id == 0) {
                        dst_slot_idx = atomicAdd_block(const_cast<int*>(forward_channel_nvl_tail_allocator + dst_nvl_rank), 1);
                        if constexpr (kCachedMode)
                            *shifted_send_nvl_head = dst_slot_idx;
                        while (dst_slot_idx - cached_nvl_channel_head >= num_max_nvl_chunked_recv_tokens)
                            cached_nvl_channel_head = ld_volatile_global(nvl_channel_head.buffer());
                    }
                    dst_slot_idx = __shfl_sync(0xffffffff, dst_slot_idx % num_max_nvl_chunked_recv_tokens, 0);

                    // Copy data
                    // The `shifted` should be restored
                    shifted = rdma_channel_data.recv_buffer(src_rdma_rank) + rdma_slot_idx * num_bytes_per_rdma_token;
                    auto dst_nvl_channel_x = nvl_channel_x.buffer_by_sync(dst_nvl_rank);
                    UNROLLED_WARP_COPY(5, lane_id, hidden_int4,
                                       dst_nvl_channel_x + dst_slot_idx * hidden_int4,
                                       reinterpret_cast<int4*>(shifted),
                                       ld_nc_global, st_na_global);
                    shifted = static_cast<int4*>(shifted) + hidden_int4;

                    // Copy source meta
                    auto dst_nvl_channel_src_meta = nvl_channel_src_meta.buffer_by_sync(dst_nvl_rank);
                    if (lane_id == 0)
                        st_na_global(dst_nvl_channel_src_meta + dst_slot_idx, src_meta);
                    shifted = static_cast<SourceMeta*>(shifted) + 1;

                    // Copy `x_scales`
                    auto dst_nvl_channel_x_scales = nvl_channel_x_scales.buffer_by_sync(dst_nvl_rank);
                    UNROLLED_WARP_COPY(1, lane_id, num_scales,
                                       dst_nvl_channel_x_scales + dst_slot_idx * num_scales,
                                       reinterpret_cast<float*>(shifted),
                                       ld_nc_global, st_na_global);
                    shifted = static_cast<float*>(shifted) + num_scales;

                    // Copy `topk_idx` and `topk_weights`
                    // NOTES: do not use `shifted` after this `if`, because only several lanes are shifted
                    auto dst_nvl_channel_topk_idx = nvl_channel_topk_idx.buffer_by_sync(dst_nvl_rank);
                    auto dst_nvl_channel_topk_weights = nvl_channel_topk_weights.buffer_by_sync(dst_nvl_rank);
                    if (lane_id < num_topk) {
                        // Read
                        auto idx_value = ld_nc_global(static_cast<int*>(shifted) + lane_id);
                        shifted = static_cast<int*>(shifted) + num_topk;
                        auto weight_value = ld_nc_global(static_cast<float*>(shifted) + lane_id);

                        // Transform and write
                        const auto dst_rank_expert_begin = (rdma_rank + NUM_MAX_NVL_PEERS + dst_nvl_rank) * num_experts_per_rank;
                        const auto dst_rank_expert_end = dst_rank_expert_begin + num_experts_per_rank;
                        idx_value = (idx_value >= dst_rank_expert_begin and idx_value < dst_rank_expert_end) ? idx_value - dst_rank_expert_begin : -1;
                        st_na_global(dst_nvl_channel_topk_idx + dst_slot_idx * num_topk + lane_id, idx_value);
                        weight_value = idx_value >= 0 ? weight_value : 0.0f;
                        st_na_global(dst_nvl_channel_topk_weights + dst_slot_idx * num_topk + lane_id, weight_value);
                    }

                    // Move tail index
                    __syncwarp();
                    if (lane_id == 0)
                        st_release_cta(const_cast<int*>(forward_channel_nvl_tail[src_rdma_rank] + dst_nvl_rank), dst_slot_idx + 1);
                    __syncwarp();
                }
            }

            // Update remote head
            // TODO: this part should be moved into the coordinator warp to overlap with TMA
            if (lane_id == 0) {
                nvshmemi_ibgda_amo_nonfetch_add(rdma_channel_head.buffer(rdma_rank),
                                                cached_rdma_channel_tail - cached_rdma_channel_head,
                                                translate_dst_rdma_rank<kLowLatencyMode>(src_rdma_rank, nvl_rank),
                                                channel_id + num_channels, src_rdma_rank == rdma_rank);
                cached_rdma_channel_head = cached_rdma_channel_tail;
            }
            __syncwarp();
        }

        // Retire
        if (lane_id == 0)
            forward_channel_retired[src_rdma_rank] = 1;
    } else if (warp_role == WarpRole::kForwarderCoordinator) {
        // Forward warp coordinator
        EP_STATIC_ASSERT(kNumRDMARanks <= 32, "Invalid number of RDMA peers");

        // Extra warps for forwarder coordinator should exit directly
        if (target_rank > 0)
            return;

        // Clean shared memory
        for (int i = lane_id; i < kNumRDMARanks * NUM_MAX_NVL_PEERS; i += 32)
            forward_channel_nvl_tail[i / NUM_MAX_NVL_PEERS][i % NUM_MAX_NVL_PEERS] = 0;
        if (lane_id < NUM_MAX_NVL_PEERS)
            forward_channel_nvl_tail_allocator[lane_id] = 0;
        if (lane_id < kNumRDMARanks)
            forward_channel_retired[lane_id] = 0;
        sync_forwarder_smem();

        // Update minimum tail
        int last_tail = 0, dst_nvl_rank = lane_id < NUM_MAX_NVL_PEERS ? lane_id : 0;
        while (true) {
            // Find minimum tail
            int min_tail = std::numeric_limits<int>::max();
            #pragma unroll
            for (int i = 0; i < kNumRDMARanks; ++ i) if (not forward_channel_retired[i])
                min_tail = min(min_tail, forward_channel_nvl_tail[i][dst_nvl_rank]);
            if (__all_sync(0xffffffff, min_tail == std::numeric_limits<int>::max()))
                break;

            // Update remote tail
            // TODO: control update interval
            if (lane_id < NUM_MAX_NVL_PEERS and min_tail != std::numeric_limits<int>::max() and min_tail > last_tail)
                st_release_sys_global(nvl_channel_tail.buffer(), min_tail);
            __syncwarp();
        }
    } else {
        // NVL consumers
        // Retrieve rank offset from barrier results (each lane's register stores an RDMA rank)
        int src_nvl_rank = target_rank, total_offset = 0;
        EP_STATIC_ASSERT(kNumRDMARanks <= 32, "Invalid number of RDMA peers");
        if (lane_id < kNumRDMARanks and lane_id * NUM_MAX_NVL_PEERS + src_nvl_rank > 0)
            total_offset = recv_gbl_rank_prefix_sum[lane_id * NUM_MAX_NVL_PEERS + src_nvl_rank - 1];

        // Receive channel offsets
        int start_offset = 0, end_offset = 0, num_tokens_to_recv;
        auto start_time = clock64();
        while (lane_id < kNumRDMARanks) {
            start_offset = ld_volatile_global(nvl_channel_prefix_start.buffer() + lane_id);
            end_offset = ld_volatile_global(nvl_channel_prefix_end.buffer() + lane_id);
            if (start_offset < 0 and end_offset < 0) {
                start_offset = -start_offset - 1, end_offset = -end_offset - 1;
                total_offset += start_offset;
                break;
            }

            // Timeout check
            if (clock64() - start_time > NUM_TIMEOUT_CYCLES) {
                printf("DeepEP dispatch NVL receiver timeout, channel: %d, RDMA: %d, nvl: %d, src RDMA: %d, src nvl: %d, start: %d, end: %d\n",
                       channel_id, rdma_rank, nvl_rank, lane_id, src_nvl_rank, start_offset, end_offset);
                trap();
            }
        }
        num_tokens_to_recv = warp_reduce_sum(end_offset - start_offset);

        // Save for combine usage
        if (lane_id < kNumRDMARanks and not kCachedMode)
            recv_gbl_channel_prefix_matrix[(lane_id * NUM_MAX_NVL_PEERS + src_nvl_rank) * num_channels + channel_id] = total_offset;
        __syncwarp();

        int cached_channel_head_idx = 0, cached_channel_tail_idx = 0;
        while (num_tokens_to_recv > 0) {
            // Check channel status by lane 0
            start_time = clock64();
            while (lane_id == 0) {
                // Ready to copy
                if (cached_channel_head_idx != cached_channel_tail_idx)
                    break;
                cached_channel_tail_idx = ld_acquire_sys_global(nvl_channel_tail.buffer());

                // Timeout check
                if (clock64() - start_time > NUM_TIMEOUT_CYCLES) {
                    printf("DeepEP dispatch NVL receiver timeout, channel: %d, RDMA: %d, nvl: %d, src NVL: %d, head: %d, tail: %d, remain: %d\n",
                           channel_id, rdma_rank, nvl_rank, src_nvl_rank, cached_channel_head_idx, cached_channel_tail_idx, num_tokens_to_recv);
                    trap();
                }
            }

            // Sync queue tail
            cached_channel_tail_idx = __shfl_sync(0xffffffff, cached_channel_tail_idx, 0);

            // Copy data
            int num_recv_tokens = cached_channel_tail_idx - cached_channel_head_idx;
            for (int chunk_idx = 0; chunk_idx < num_recv_tokens; ++ chunk_idx, -- num_tokens_to_recv) {
                int token_idx_in_buffer = (cached_channel_head_idx ++) % num_max_nvl_chunked_recv_tokens;
                auto meta = ld_nc_global(nvl_channel_src_meta.buffer() + token_idx_in_buffer);
                int64_t recv_token_idx = __shfl_sync(0xffffffff, total_offset, meta.src_rdma_rank);
                (lane_id == meta.src_rdma_rank) ? (total_offset += 1) : 0;

                // Copy data
                UNROLLED_WARP_COPY(5, lane_id, hidden_int4,
                                   recv_x + recv_token_idx * hidden_int4,
                                   nvl_channel_x.buffer() + token_idx_in_buffer * hidden_int4,
                                   ld_nc_global, st_na_global);

                // Copy source meta
                if (lane_id == 0 and not kCachedMode)
                    st_na_global(recv_src_meta + recv_token_idx, meta);

                // Copy scales
                UNROLLED_WARP_COPY(1, lane_id, num_scales,
                                   recv_x_scales + recv_token_idx * num_scales,
                                   nvl_channel_x_scales.buffer() + token_idx_in_buffer * num_scales,
                                   ld_nc_global, st_na_global);

                // Copy `topk_idx` and `topk_weights`
                if (lane_id < num_topk) {
                    auto recv_idx = recv_token_idx * num_topk + lane_id;
                    auto buffer_idx = token_idx_in_buffer * num_topk + lane_id;
                    st_na_global(recv_topk_idx + recv_idx, static_cast<int64_t>(ld_nc_global(nvl_channel_topk_idx.buffer() + buffer_idx)));
                    st_na_global(recv_topk_weights + recv_idx, ld_nc_global(nvl_channel_topk_weights.buffer() + buffer_idx));
                }
            }

            // Move queue
            __syncwarp();
            if (lane_id == 0)
                st_relaxed_sys_global(nvl_channel_head.buffer(), cached_channel_head_idx);
        }
    }
}

void dispatch(void* recv_x, float* recv_x_scales, int64_t* recv_topk_idx, float* recv_topk_weights, void* recv_src_meta,
              const void* x, const float* x_scales, const int64_t* topk_idx, const float* topk_weights,
              int* send_rdma_head, int* send_nvl_head,
              int* recv_rdma_channel_prefix_matrix, int* recv_gbl_channel_prefix_matrix,
              const int* rdma_channel_prefix_matrix, const int* recv_rdma_rank_prefix_sum,
              const int* gbl_channel_prefix_matrix, const int* recv_gbl_rank_prefix_sum,
              const bool* is_token_in_rank,
              int num_tokens, int hidden_int4, int num_scales, int num_topk, int num_experts,
              int scale_token_stride, int scale_hidden_stride,
              void* rdma_buffer_ptr, int num_max_rdma_chunked_send_tokens, int num_max_rdma_chunked_recv_tokens,
              void** buffer_ptrs, int num_max_nvl_chunked_send_tokens, int num_max_nvl_chunked_recv_tokens,
              int rank, int num_ranks, bool is_cached_dispatch,
              cudaStream_t stream, int num_channels, bool low_latency_mode) {
    constexpr int kNumDispatchRDMASenderWarps = 7;

    // Make sure never OOB
    EP_HOST_ASSERT(static_cast<int64_t>(num_scales) * scale_hidden_stride < std::numeric_limits<int>::max());

#define DISPATCH_LAUNCH_CASE(num_rdma_ranks) { \
    auto dispatch_func = low_latency_mode ? \
        (is_cached_dispatch ? dispatch<true, num_rdma_ranks, true, kNumDispatchRDMASenderWarps> : dispatch<true, num_rdma_ranks, false, kNumDispatchRDMASenderWarps>) : \
        (is_cached_dispatch ? dispatch<false, num_rdma_ranks, true, kNumDispatchRDMASenderWarps> : dispatch<false, num_rdma_ranks, false, kNumDispatchRDMASenderWarps>); \
    LAUNCH_KERNEL(&cfg, dispatch_func, \
                  reinterpret_cast<int4*>(recv_x), recv_x_scales, recv_topk_idx, recv_topk_weights, reinterpret_cast<SourceMeta*>(recv_src_meta), \
                  reinterpret_cast<const int4*>(x), x_scales, topk_idx, topk_weights, \
                  send_rdma_head, send_nvl_head, \
                  recv_rdma_channel_prefix_matrix, recv_gbl_channel_prefix_matrix, \
                  rdma_channel_prefix_matrix, recv_rdma_rank_prefix_sum, \
                  gbl_channel_prefix_matrix, recv_gbl_rank_prefix_sum, \
                  is_token_in_rank, \
                  num_tokens, hidden_int4, num_scales, num_topk, num_experts, \
                  scale_token_stride, scale_hidden_stride, \
                  rdma_buffer_ptr, num_max_rdma_chunked_send_tokens, num_max_rdma_chunked_recv_tokens, \
                  buffer_ptrs, num_max_nvl_chunked_send_tokens, num_max_nvl_chunked_recv_tokens, \
                  rank, num_ranks); } break

    EP_HOST_ASSERT((topk_idx == nullptr)  == (topk_weights == nullptr));
    EP_HOST_ASSERT((recv_topk_idx == nullptr) == (recv_topk_weights == nullptr));

    EP_HOST_ASSERT(num_ranks / NUM_MAX_NVL_PEERS <= NUM_MAX_NVL_PEERS);
    SETUP_LAUNCH_CONFIG(num_channels * 2, (kNumDispatchRDMASenderWarps + 1 + NUM_MAX_NVL_PEERS) * 32, stream);
    SWITCH_RDMA_RANKS(DISPATCH_LAUNCH_CASE);
#undef DISPATCH_LAUNCH_CASE
}

template <bool kLowLatencyMode>
__global__ void cached_notify(const int rdma_clean_offset, const int rdma_num_int_clean,
                              const int nvl_clean_offset, const int nvl_num_int_clean,
                              int* combined_rdma_head, int num_combined_tokens, int num_channels,
                              const int* rdma_channel_prefix_matrix, const int* rdma_rank_prefix_sum, int* combined_nvl_head,
                              void* rdma_buffer_ptr,
                              void** buffer_ptrs, int** barrier_signal_ptrs, int rank, int num_ranks,
                              bool is_cached_dispatch, const nvshmem_team_t rdma_team) {
    auto sm_id = static_cast<int>(blockIdx.x);
    auto thread_id = static_cast<int>(threadIdx.x);
    auto num_threads = static_cast<int>(blockDim.x);
    auto num_warps = num_threads / 32;
    auto warp_id = thread_id / 32;
    auto lane_id = get_lane_id();

    auto nvl_rank = rank % NUM_MAX_NVL_PEERS;
    auto num_rdma_ranks = num_ranks / NUM_MAX_NVL_PEERS;

    // Using two SMs, which clean the RDMA/NVL buffer respectively
    if (sm_id == 0) {
        // Barrier for RDMA
        if (thread_id == 0)
            nvshmem_sync_with_same_gpu_idx<kLowLatencyMode>(rdma_team);
        __syncthreads();

        // Clean
        auto rdma_buffer_ptr_int = static_cast<int*>(rdma_buffer_ptr);
        #pragma unroll
        for (int i = thread_id; i < rdma_num_int_clean; i += num_threads)
            rdma_buffer_ptr_int[rdma_clean_offset + i] = 0;
        __syncthreads();

        // Barrier again
        if (thread_id == 0)
            nvshmem_sync_with_same_gpu_idx<kLowLatencyMode>(rdma_team);
    } else if (sm_id == 1) {
        // Barrier for NVL
        barrier_block<NUM_MAX_NVL_PEERS>(barrier_signal_ptrs, nvl_rank);

        // Clean
        auto nvl_buffer_ptr_int = static_cast<int*>(buffer_ptrs[nvl_rank]);
        #pragma unroll
        for (int i = thread_id; i < nvl_num_int_clean; i += num_threads)
            nvl_buffer_ptr_int[nvl_clean_offset + i] = 0;
        memory_fence();
        __syncthreads();

        // Barrier again
        barrier_block<NUM_MAX_NVL_PEERS>(barrier_signal_ptrs, nvl_rank);
    } else if (sm_id == 2) {
        if (is_cached_dispatch)
            return;

        EP_DEVICE_ASSERT(num_warps >= num_channels);
        EP_DEVICE_ASSERT(num_rdma_ranks <= 32);

        // Iterate in reverse order
        if (lane_id < num_rdma_ranks and warp_id < num_channels) {
            int token_start_idx, token_end_idx;
            get_channel_task_range(num_combined_tokens, num_channels, warp_id, token_start_idx, token_end_idx);

            // NOTES: `1 << 25` is a heuristic large number
            int last_head = 1 << 25;
            for (int token_idx = token_end_idx - 1; token_idx >= token_start_idx; -- token_idx) {
                auto current_head = __ldg(combined_rdma_head + token_idx * num_rdma_ranks + lane_id);
                if (current_head < 0) {
                    combined_rdma_head[token_idx * num_rdma_ranks + lane_id] = -last_head - 1;
                } else {
                    last_head = current_head;
                }
            }
        }
    } else {
        if (is_cached_dispatch)
            return;

        EP_DEVICE_ASSERT(num_warps >= num_channels);
        EP_DEVICE_ASSERT(rdma_channel_prefix_matrix != nullptr and rdma_rank_prefix_sum != nullptr);
        EP_STATIC_ASSERT(NUM_MAX_NVL_PEERS <= 32, "Too many NVL peers");

        if (lane_id < NUM_MAX_NVL_PEERS and warp_id < num_channels) {
            for (int dst_rdma_rank = sm_id - 3; dst_rdma_rank < num_rdma_ranks; dst_rdma_rank += num_channels * 2 - 3) {
                // Iterate in reverse order
                int token_start_idx = warp_id == 0 ? 0 : rdma_channel_prefix_matrix[dst_rdma_rank * num_channels + warp_id - 1];
                int token_end_idx = rdma_channel_prefix_matrix[dst_rdma_rank * num_channels + warp_id];
                int shift = dst_rdma_rank == 0 ? 0 : rdma_rank_prefix_sum[dst_rdma_rank - 1];
                token_start_idx += shift, token_end_idx += shift;

                // NOTES: `1 << 25` is a heuristic large number
                int last_head = 1 << 25;
                #pragma unroll
                for (int token_idx = token_end_idx - 1; token_idx >= token_start_idx; -- token_idx)  {
                    auto current_head = __ldg(combined_nvl_head + token_idx * NUM_MAX_NVL_PEERS + lane_id);
                    if (current_head < 0) {
                        combined_nvl_head[token_idx * NUM_MAX_NVL_PEERS + lane_id] = -last_head - 1;
                    } else {
                        last_head = current_head;
                    }
                }
            }
        }
    }
}

void cached_notify(int hidden_int4, int num_scales, int num_topk_idx, int num_topk_weights,
                   int num_ranks, int num_channels, int num_combined_tokens, int* combined_rdma_head,
                   const int* rdma_channel_prefix_matrix, const int* rdma_rank_prefix_sum, int* combined_nvl_head,
                   void* rdma_buffer_ptr, int num_max_rdma_chunked_recv_tokens,
                   void** buffer_ptrs, int num_max_nvl_chunked_recv_tokens,
                   int** barrier_signal_ptrs, int rank, cudaStream_t stream,
                   int64_t num_rdma_bytes, int64_t num_nvl_bytes,
                   bool is_cached_dispatch, bool low_latency_mode) {
    const int num_threads = std::max(128, 32 * num_channels);
    const auto num_rdma_ranks = num_ranks / NUM_MAX_NVL_PEERS;

    // Get clean meta
    auto rdma_clean_meta = get_rdma_clean_meta(hidden_int4, num_scales, num_topk_idx, num_topk_weights, num_rdma_ranks, num_max_rdma_chunked_recv_tokens, num_channels);
    auto nvl_clean_meta = get_nvl_clean_meta(hidden_int4, num_scales, num_topk_idx, num_topk_weights, num_rdma_ranks, NUM_MAX_NVL_PEERS, num_max_nvl_chunked_recv_tokens, num_channels);
    EP_HOST_ASSERT((rdma_clean_meta.first + rdma_clean_meta.second) * sizeof(int) <= num_rdma_bytes);
    EP_HOST_ASSERT((nvl_clean_meta.first + nvl_clean_meta.second) * sizeof(int) <= num_nvl_bytes);
    EP_HOST_ASSERT(num_rdma_bytes < std::numeric_limits<int>::max());
    EP_HOST_ASSERT(num_nvl_bytes < std::numeric_limits<int>::max());
    EP_HOST_ASSERT(num_channels * 2 > 3);

    // Launch kernel
    auto cached_notify_func = low_latency_mode ? cached_notify<true> : cached_notify<false>;
    SETUP_LAUNCH_CONFIG(num_channels * 2, num_threads, stream);
    LAUNCH_KERNEL(&cfg, cached_notify_func,
                  rdma_clean_meta.first, rdma_clean_meta.second,
                  nvl_clean_meta.first, nvl_clean_meta.second,
                  combined_rdma_head, num_combined_tokens, num_channels,
                  rdma_channel_prefix_matrix, rdma_rank_prefix_sum, combined_nvl_head,
                  rdma_buffer_ptr,
                  buffer_ptrs, barrier_signal_ptrs, rank, num_ranks,
                  is_cached_dispatch, cpu_rdma_team);
}

template <int kNumRanks, typename dtype_t, int kMaxNumRanks, typename ReceiveFn, typename ReceiveTWFn>
__device__ int combine_token(bool is_token_in_rank, int head_idx,
                             int lane_id, int hidden_int4, int num_topk,
                             int4* combined_row, float* combined_topk_weights,
                             int num_max_recv_tokens, const ReceiveFn& recv_fn, const ReceiveTWFn& recv_tw_fn) {
    constexpr auto kDtypePerInt4 = sizeof(int4) / sizeof(dtype_t);

    // Broadcast current heads
    // Lane `i` holds the head of rank `i` and `is_token_in_rank`
    EP_STATIC_ASSERT(kMaxNumRanks <= 32, "Too many ranks");
    int num_topk_ranks = 0, topk_ranks[kMaxNumRanks], slot_indices[kMaxNumRanks];
    #pragma unroll
    for (int i = 0; i < kNumRanks; ++ i) if (__shfl_sync(0xffffffff, is_token_in_rank, i)) {
        slot_indices[num_topk_ranks] = __shfl_sync(0xffffffff, head_idx, i) % num_max_recv_tokens;
        topk_ranks[num_topk_ranks ++] = i;
    }
    EP_DEVICE_ASSERT(num_topk_ranks <= kMaxNumRanks);

    // Reduce data
    #pragma unroll
    for (int i = lane_id; i < hidden_int4; i += 32) {
        // Read buffers
        // TODO: maybe too many registers here
        int4 recv_value_int4[kMaxNumRanks];
        #pragma unroll
        for (int j = 0; j < num_topk_ranks; ++ j)
            recv_value_int4[j] = recv_fn(topk_ranks[j], slot_indices[j], i);

        // Reduce all-to-all results
        float values[kDtypePerInt4] = {0};
        #pragma unroll
        for (int j = 0; j < num_topk_ranks; ++ j) {
            auto recv_value_dtypes = reinterpret_cast<const dtype_t*>(&recv_value_int4[j]);
            #pragma unroll
            for (int k = 0; k < kDtypePerInt4; ++ k)
                values[k] += static_cast<float>(recv_value_dtypes[k]);
        }

        // Cast back to `dtype_t` and write
        int4 out_int4;
        auto out_dtypes = reinterpret_cast<dtype_t*>(&out_int4);
        #pragma unroll
        for (int j = 0; j < kDtypePerInt4; ++ j)
            out_dtypes[j] = static_cast<dtype_t>(values[j]);
        st_na_global(combined_row + i, out_int4);
    }

    // Reduce `topk_weights`
    if (lane_id < num_topk) {
        float value = 0;
        #pragma unroll
        for (int i = 0; i < num_topk_ranks; ++ i)
            value += recv_tw_fn(topk_ranks[i], slot_indices[i], lane_id);
        st_na_global(combined_topk_weights + lane_id, value);
    }

    // Return the minimum top-k rank
    return topk_ranks[0];
}

template<bool kLowLatencyMode,
         int kNumRDMARanks, typename dtype_t,
         int kNumCombineForwarderWarps,
         int kNumTopkRDMARanks = get_num_topk_rdma_ranks(kNumRDMARanks),
         int kNumWarpsPerForwarder = (kNumCombineForwarderWarps / kNumRDMARanks > 0) ? kNumCombineForwarderWarps / kNumRDMARanks : 1,
         int kNumForwarders = kNumRDMARanks * kNumWarpsPerForwarder,
         int kNumRDMAReceivers = kNumForwarders + NUM_MAX_NVL_PEERS>
__global__ void __launch_bounds__((NUM_MAX_NVL_PEERS + 1 + kNumForwarders) * 32, 1)
combine(int4* combined_x, float* combined_topk_weights,
        const bool* is_combined_token_in_rank,
        const int4* x, const float* topk_weights,
        const int* combined_rdma_head, const int* combined_nvl_head,
        const SourceMeta* src_meta, const int* rdma_channel_prefix_matrix, const int* rdma_rank_prefix_sum, const int* gbl_channel_prefix_matrix,
        int num_tokens, int num_combined_tokens, int hidden, int num_topk,
        void* rdma_buffer_ptr, int num_max_rdma_chunked_send_tokens, int num_max_rdma_chunked_recv_tokens,
        void** buffer_ptrs, int num_max_nvl_chunked_send_tokens, int num_max_nvl_chunked_recv_tokens,
        int rank, int num_ranks) {
    enum class WarpRole {
        kNVLSender,
        kNVLAndRDMAForwarder,
        kRDMAReceiver,
        kCoordinator
    };

    const auto sm_id = static_cast<int>(blockIdx.x);
    const auto num_threads = static_cast<int>(blockDim.x), num_warps = num_threads / 32;
    const auto thread_id = static_cast<int>(threadIdx.x), lane_id = get_lane_id();
    const auto num_channels = static_cast<int>(gridDim.x) / 2, channel_id = sm_id / 2;
    const bool is_rdma_receiver_sm = sm_id % 2 == 1;

    EP_DEVICE_ASSERT(num_topk <= 32);
    EP_DEVICE_ASSERT(hidden % (sizeof(int4) / sizeof(dtype_t)) == 0);
    const auto hidden_int4 = hidden / (sizeof(int4) / sizeof(dtype_t));

    // NOTES: we decouple a channel into 2 SMs
    const auto rdma_rank = rank / NUM_MAX_NVL_PEERS, nvl_rank = rank % NUM_MAX_NVL_PEERS;
    auto role_meta = [=]() -> std::pair<WarpRole, int> {
        auto warp_id = thread_id / 32;
        if (not is_rdma_receiver_sm) {
            if (warp_id < NUM_MAX_NVL_PEERS) {
                auto shuffled_warp_id = warp_id;
                shuffled_warp_id = (shuffled_warp_id + channel_id) % NUM_MAX_NVL_PEERS;
                return {WarpRole::kNVLSender, shuffled_warp_id};
            } else if (warp_id < NUM_MAX_NVL_PEERS + kNumForwarders) {
                auto shuffled_warp_id = warp_id - NUM_MAX_NVL_PEERS;
                shuffled_warp_id = (shuffled_warp_id + channel_id) % kNumForwarders;
                return {WarpRole::kNVLAndRDMAForwarder, shuffled_warp_id};
            } else {
                return {WarpRole::kCoordinator, 0};
            }
        } else {
            if (warp_id < NUM_MAX_NVL_PEERS + kNumForwarders) {
                return {WarpRole::kRDMAReceiver, warp_id};
            } else {
                return {WarpRole::kCoordinator, 0};
            }
        }
    }();
    auto warp_role = role_meta.first;
    auto warp_id = role_meta.second;

    EP_DEVICE_ASSERT(num_warps == NUM_MAX_NVL_PEERS + kNumForwarders + 1);
    auto num_max_nvl_chunked_recv_tokens_per_rdma = num_max_nvl_chunked_recv_tokens / kNumRDMARanks;

    if (warp_role == WarpRole::kNVLSender) {
        // NVL producers
        const auto dst_nvl_rank = warp_id;

        // NVL layouts
        // NOTES: to avoid deadlocks, we use separate NVL buffers for different RDMA sources
        auto dst_buffer_ptr = buffer_ptrs[dst_nvl_rank], local_buffer_ptr = buffer_ptrs[nvl_rank];
        auto nvl_channel_x = AsymBuffer<int4>(dst_buffer_ptr, num_max_nvl_chunked_recv_tokens * hidden_int4, NUM_MAX_NVL_PEERS, channel_id, num_channels, nvl_rank).advance_also(local_buffer_ptr);
        auto nvl_channel_src_meta = AsymBuffer<SourceMeta>(dst_buffer_ptr, num_max_nvl_chunked_recv_tokens, NUM_MAX_NVL_PEERS, channel_id, num_channels, nvl_rank).advance_also(local_buffer_ptr);
        auto nvl_channel_topk_weights = AsymBuffer<float>(dst_buffer_ptr, num_max_nvl_chunked_recv_tokens * num_topk, NUM_MAX_NVL_PEERS, channel_id, num_channels, nvl_rank).advance_also(local_buffer_ptr);
        auto nvl_channel_head = AsymBuffer<int>(local_buffer_ptr, kNumRDMARanks, NUM_MAX_NVL_PEERS, channel_id, num_channels, dst_nvl_rank).advance_also(dst_buffer_ptr);
        auto nvl_channel_tail = AsymBuffer<int>(dst_buffer_ptr, kNumRDMARanks, NUM_MAX_NVL_PEERS, channel_id, num_channels, nvl_rank).advance_also(local_buffer_ptr);

        // Get tasks for each RDMA lane
        int token_start_idx = 0, token_end_idx = 0;
        if (lane_id < kNumRDMARanks) {
            int prefix_idx = (lane_id * NUM_MAX_NVL_PEERS + dst_nvl_rank) * num_channels + channel_id;
            token_start_idx = gbl_channel_prefix_matrix[prefix_idx];
            token_end_idx = (prefix_idx == num_channels * num_ranks - 1) ? num_tokens : gbl_channel_prefix_matrix[prefix_idx + 1];
        }
        __syncwarp();

        // NOTES: here the cached value of each lane is only responsible for a single RDMA buffer
        int cached_channel_head_idx = 0, cached_channel_tail_idx = 0;
        EP_STATIC_ASSERT(kNumRDMARanks <= 32, "Invalid number of RDMA peers");

        // Iterate over all tokens and send by chunks
        while (true) {
            // Exit if possible
            if (__all_sync(0xffffffff, token_start_idx >= token_end_idx))
                break;

            // Decide the next RDMA buffer to send
            bool is_lane_ready = false;
            auto start_time = clock64();
            while (true) {
                int num_used_slots = cached_channel_tail_idx - cached_channel_head_idx;
                is_lane_ready = lane_id < kNumRDMARanks and token_start_idx < token_end_idx and num_max_nvl_chunked_recv_tokens_per_rdma - num_used_slots >= num_max_nvl_chunked_send_tokens;
                if (__any_sync(0xffffffff, is_lane_ready))
                    break;

                // Retry
                if (lane_id < kNumRDMARanks and token_start_idx < token_end_idx)
                    cached_channel_head_idx = ld_volatile_global(nvl_channel_head.buffer() + lane_id);

                // Timeout check
                if (clock64() - start_time > NUM_TIMEOUT_CYCLES and lane_id < kNumRDMARanks) {
                    printf("DeepEP combine NVL sender timeout, channel: %d, RDMA: %d, nvl: %d, dst NVL: %d, RDMA lane: %d, head: %d, tail: %d, start: %d, end: %d\n",
                           channel_id, rdma_rank, nvl_rank, dst_nvl_rank, lane_id, ld_volatile_global(nvl_channel_head.buffer() + lane_id), cached_channel_tail_idx,
                           token_start_idx, token_end_idx);
                    trap();
                }
            }

            // Sync token start index and count
            for (int current_rdma_idx = 0; current_rdma_idx < kNumRDMARanks; ++ current_rdma_idx) {
                if (__shfl_sync(0xffffffff, (token_start_idx >= token_end_idx) or (not is_lane_ready), current_rdma_idx))
                    continue;

                // Sync token start index
                auto token_idx = static_cast<int64_t>(__shfl_sync(0xffffffff, token_start_idx, current_rdma_idx));
                int num_tokens_in_chunk = __shfl_sync(0xffffffff, min(num_max_nvl_chunked_send_tokens, token_end_idx - token_start_idx), current_rdma_idx);

                // Send by chunk
                for (int chunk_idx = 0; chunk_idx < num_tokens_in_chunk; ++ chunk_idx, ++ token_idx) {
                    // Get an empty slot
                    int dst_slot_idx = 0;
                    if (lane_id == current_rdma_idx) {
                        dst_slot_idx = (cached_channel_tail_idx ++) % num_max_nvl_chunked_recv_tokens_per_rdma;
                        dst_slot_idx = current_rdma_idx * num_max_nvl_chunked_recv_tokens_per_rdma + dst_slot_idx;
                    }
                    dst_slot_idx = __shfl_sync(0xffffffff, dst_slot_idx, current_rdma_idx);

                    // Copy data
                    auto shifted_x_buffers = nvl_channel_x.buffer() + dst_slot_idx * hidden_int4;
                    auto shifted_x = x + token_idx * hidden_int4;
                    UNROLLED_WARP_COPY(5, lane_id, hidden_int4, shifted_x_buffers, shifted_x, ld_nc_global, st_na_global);

                    // Copy source meta
                    if (lane_id == 0)
                        st_na_global(nvl_channel_src_meta.buffer() + dst_slot_idx, ld_nc_global(src_meta + token_idx));

                    // Copy `topk_weights`
                    if (lane_id < num_topk)
                        st_na_global(nvl_channel_topk_weights.buffer() + dst_slot_idx * num_topk + lane_id, ld_nc_global(topk_weights + token_idx * num_topk + lane_id));
                }
                lane_id == current_rdma_idx ? (token_start_idx = static_cast<int>(token_idx)) : 0;
            }

            // Move queue tail
            __syncwarp();
            if (lane_id < kNumRDMARanks and is_lane_ready)
                st_release_sys_global(nvl_channel_tail.buffer() + lane_id, cached_channel_tail_idx);
        }
    } else {
        // Combiners and coordinators
        // RDMA symmetric layout
        auto hidden_bytes = hidden_int4 * sizeof(int4);
        auto num_bytes_per_rdma_token = get_num_bytes_per_rdma_token(hidden_int4, 0, 0, num_topk);
        auto rdma_channel_data = SymBuffer<int8_t>(rdma_buffer_ptr, num_max_rdma_chunked_recv_tokens * num_bytes_per_rdma_token, kNumRDMARanks, channel_id, num_channels);
        auto rdma_channel_head = SymBuffer<uint64_t, false>(rdma_buffer_ptr, 1, kNumRDMARanks, channel_id, num_channels);
        auto rdma_channel_tail = SymBuffer<uint64_t, false>(rdma_buffer_ptr, 1, kNumRDMARanks, channel_id, num_channels);

        // NVL layouts
        void* local_nvl_buffer = buffer_ptrs[nvl_rank];
        void* nvl_buffers[NUM_MAX_NVL_PEERS];
        #pragma unroll
        for (int i = 0; i < NUM_MAX_NVL_PEERS; ++ i)
            nvl_buffers[i] = buffer_ptrs[i];
        auto nvl_channel_x = AsymBuffer<int4>(local_nvl_buffer, num_max_nvl_chunked_recv_tokens * hidden_int4, NUM_MAX_NVL_PEERS, channel_id, num_channels).advance_also<NUM_MAX_NVL_PEERS>(nvl_buffers);
        auto nvl_channel_src_meta = AsymBuffer<SourceMeta>(local_nvl_buffer, num_max_nvl_chunked_recv_tokens, NUM_MAX_NVL_PEERS, channel_id, num_channels).advance_also<NUM_MAX_NVL_PEERS>(nvl_buffers);
        auto nvl_channel_topk_weights = AsymBuffer<float>(local_nvl_buffer, num_max_nvl_chunked_recv_tokens * num_topk, NUM_MAX_NVL_PEERS, channel_id, num_channels).advance_also<NUM_MAX_NVL_PEERS>(nvl_buffers);
        auto nvl_channel_head = AsymBuffer<int, NUM_MAX_NVL_PEERS>(nvl_buffers, kNumRDMARanks, NUM_MAX_NVL_PEERS, channel_id, num_channels, nvl_rank).advance_also(local_nvl_buffer);
        auto nvl_channel_tail = AsymBuffer<int>(local_nvl_buffer, kNumRDMARanks, NUM_MAX_NVL_PEERS, channel_id, num_channels).advance_also<NUM_MAX_NVL_PEERS>(nvl_buffers);

        // Combiner warp synchronization
        __shared__ volatile int forwarder_nvl_head[kNumForwarders][NUM_MAX_NVL_PEERS];
        __shared__ volatile bool forwarder_retired[kNumForwarders];
        __shared__ volatile int rdma_receiver_rdma_head[kNumRDMAReceivers][kNumRDMARanks];
        __shared__ volatile bool rdma_receiver_retired[kNumRDMAReceivers];
        auto sync_forwarder_smem = [=]() { asm volatile("bar.sync 0, %0;" :: "r"((kNumForwarders + 1) * 32)); };
        auto sync_rdma_receiver_smem = [=]() { asm volatile("bar.sync 1, %0;" :: "r"((kNumRDMAReceivers + 1) * 32)); };

        if (warp_role == WarpRole::kNVLAndRDMAForwarder) {
            // Receive from NVL ranks and forward to RDMA ranks
            // NOTES: this part is using "large warps" for each RDMA ranks
            const auto dst_rdma_rank = warp_id / kNumWarpsPerForwarder;
            const auto sub_warp_id = warp_id % kNumWarpsPerForwarder;
            auto send_buffer = dst_rdma_rank == rdma_rank ? rdma_channel_data.recv_buffer(dst_rdma_rank) : rdma_channel_data.send_buffer(dst_rdma_rank);
            auto sync_large_warp = [=]() {
                if (kNumWarpsPerForwarder == 1) {
                    __syncwarp();
                } else {
                    asm volatile("bar.sync %0, %1;" :: "r"(dst_rdma_rank + 2), "r"(kNumWarpsPerForwarder * 32));
                }
            };
            EP_STATIC_ASSERT(kNumWarpsPerForwarder == 1 or kNumRDMARanks + 2 <= 16, "Barriers are not enough");

            // Advance to the corresponding NVL buffer
            nvl_channel_x.advance(dst_rdma_rank * num_max_nvl_chunked_recv_tokens_per_rdma * hidden_int4);
            nvl_channel_src_meta.advance(dst_rdma_rank * num_max_nvl_chunked_recv_tokens_per_rdma);
            nvl_channel_topk_weights.advance(dst_rdma_rank * num_max_nvl_chunked_recv_tokens_per_rdma * num_topk);
            nvl_channel_head.advance(dst_rdma_rank);
            nvl_channel_tail.advance(dst_rdma_rank);

            // Clean shared memory and sync
            EP_STATIC_ASSERT(NUM_MAX_NVL_PEERS <= 32, "Invalid number of NVL peers");
            lane_id < NUM_MAX_NVL_PEERS ? (forwarder_nvl_head[warp_id][lane_id] = 0) : 0;
            lane_id == 0 ? (forwarder_retired[warp_id] = false) : false;
            sync_forwarder_smem();

            // Get count and cached head
            int cached_nvl_channel_tail_idx = 0;
            int num_tokens_to_combine = rdma_channel_prefix_matrix[dst_rdma_rank * num_channels + channel_id];
            int num_tokens_prefix = channel_id == 0 ? 0 : rdma_channel_prefix_matrix[dst_rdma_rank * num_channels + channel_id - 1];
            num_tokens_to_combine -= num_tokens_prefix;
            num_tokens_prefix += dst_rdma_rank == 0 ? 0 : rdma_rank_prefix_sum[dst_rdma_rank - 1];
            combined_nvl_head += num_tokens_prefix * NUM_MAX_NVL_PEERS;

            // Iterate over all tokens and combine by chunks
            for (int token_start_idx = 0; token_start_idx < num_tokens_to_combine; token_start_idx += num_max_rdma_chunked_send_tokens) {
                // Check destination queue emptiness, or wait a buffer to be released
                auto token_end_idx = min(token_start_idx + num_max_rdma_chunked_send_tokens, num_tokens_to_combine);
                auto num_chunked_tokens = token_end_idx - token_start_idx;
                auto start_time = clock64();
                while (sub_warp_id == 0 and lane_id == 0) {
                    // Inequality: `num_max_rdma_chunked_recv_tokens - (tail - head) >= num_chunked_tokens`
                    // Here, `token_start_idx` is the actual tail
                    int num_used_slots = token_start_idx - ld_volatile_global(rdma_channel_head.buffer(dst_rdma_rank));
                    if (num_max_rdma_chunked_recv_tokens - num_used_slots >= num_chunked_tokens)
                        break;

                    // Timeout check
                    if (clock64() - start_time > NUM_TIMEOUT_CYCLES) {
                        printf("DeepEP combine forwarder (RDMA check) timeout, channel: %d, RDMA: %d, nvl: %d, dst RDMA: %d, head: %ld, tail: %d, chunked: %d\n",
                               channel_id, rdma_rank, nvl_rank, dst_rdma_rank, ld_volatile_global(rdma_channel_head.buffer(dst_rdma_rank)), token_start_idx, num_chunked_tokens);
                        trap();
                    }
                }
                sync_large_warp();

                // Combine and write to the RDMA buffer
                for (int token_idx = token_start_idx + sub_warp_id; token_idx < token_end_idx; token_idx += kNumWarpsPerForwarder) {
                    // Read expected head
                    EP_STATIC_ASSERT(kNumRDMARanks <= 32, "Invalid number of RDMA peers");
                    int expected_head = -1;
                    if (lane_id < NUM_MAX_NVL_PEERS)
                        expected_head = ld_nc_global(combined_nvl_head + token_idx * NUM_MAX_NVL_PEERS + lane_id);

                    // Wait lanes to be ready
                    start_time = clock64();
                    while (cached_nvl_channel_tail_idx <= expected_head) {
                        cached_nvl_channel_tail_idx = ld_acquire_sys_global(nvl_channel_tail.buffer(lane_id));

                        // Timeout check
                        if (clock64() - start_time > NUM_TIMEOUT_CYCLES and lane_id < NUM_MAX_NVL_PEERS) {
                            printf("DeepEP combine forwarder (NVL check) timeout, channel: %d, RDMA: %d, nvl: %d, src NVL: %d, dst RDMA: %d, tail: %d, waiting: %d, total: %d, sub: %d, large: %d, expected: %d\n",
                                   channel_id, rdma_rank, nvl_rank, lane_id, dst_rdma_rank, cached_nvl_channel_tail_idx, token_idx, num_tokens_to_combine, sub_warp_id, kNumWarpsPerForwarder, expected_head);
                            trap();
                        }
                    }

                    // Combine current token
                    auto rdma_slot_idx = token_idx % num_max_rdma_chunked_recv_tokens;
                    void* shifted = send_buffer + rdma_slot_idx * num_bytes_per_rdma_token;
                    auto recv_fn = [&](int src_nvl_rank, int slot_idx, int hidden_int4_idx) -> int4 { return ld_nc_global(nvl_channel_x.buffer(src_nvl_rank) + slot_idx * hidden_int4 + hidden_int4_idx); };
                    auto recv_tw_fn = [&](int src_nvl_rank, int slot_idx, int topk_idx) -> float { return ld_nc_global(nvl_channel_topk_weights.buffer(src_nvl_rank) + slot_idx * num_topk + topk_idx); };
                    combine_token<NUM_MAX_NVL_PEERS, dtype_t, NUM_MAX_NVL_PEERS>(expected_head >= 0,
                                                                                 expected_head, lane_id,
                                                                                 hidden_int4, num_topk,
                                                                                 static_cast<int4*>(shifted),
                                                                                 reinterpret_cast<float*>(static_cast<int8_t*>(shifted) + hidden_bytes + sizeof(SourceMeta)),
                                                                                 num_max_nvl_chunked_recv_tokens_per_rdma, recv_fn, recv_tw_fn);

                    // Update head
                    if (lane_id < NUM_MAX_NVL_PEERS)
                        expected_head < 0 ? (forwarder_nvl_head[warp_id][lane_id] = -expected_head - 1) : (forwarder_nvl_head[warp_id][lane_id] = expected_head + 1);
                }
                sync_large_warp();

                // Issue RDMA send
                if (sub_warp_id == kNumWarpsPerForwarder - 1) {
                    if (dst_rdma_rank != rdma_rank) {
                        auto rdma_slot_idx = token_start_idx % num_max_rdma_chunked_recv_tokens;
                        const size_t num_bytes_per_msg = num_chunked_tokens * num_bytes_per_rdma_token;
                        const auto dst_ptr = reinterpret_cast<uint64_t>(rdma_channel_data.recv_buffer(rdma_rank) + rdma_slot_idx * num_bytes_per_rdma_token);
                        const auto src_ptr = reinterpret_cast<uint64_t>(rdma_channel_data.send_buffer(dst_rdma_rank) + rdma_slot_idx * num_bytes_per_rdma_token);
                        nvshmemi_ibgda_put_nbi_warp<true>(dst_ptr, src_ptr, num_bytes_per_msg,
                                                          translate_dst_rdma_rank<kLowLatencyMode>(dst_rdma_rank, nvl_rank), channel_id, lane_id, 0);
                    } else {
                        memory_fence();
                    }

                    // Write new RDMA tail
                    __syncwarp();
                    if (lane_id == 0) {
                        nvshmemi_ibgda_amo_nonfetch_add(rdma_channel_tail.buffer(rdma_rank), num_chunked_tokens,
                                                        translate_dst_rdma_rank<kLowLatencyMode>(dst_rdma_rank, nvl_rank), channel_id, dst_rdma_rank == rdma_rank);
                    }
                }
            }

            // Retired
            __syncwarp();
            if (lane_id == 0)
                forwarder_retired[warp_id] = true;
        } else if (warp_role == WarpRole::kRDMAReceiver) {
            // Receive from RDMA ranks and write to the output tensor
            // Clean shared memory and sync
            EP_DEVICE_ASSERT(kNumRDMARanks <= 32);
            lane_id < kNumRDMARanks ? (rdma_receiver_rdma_head[warp_id][lane_id] = 0) : 0;
            lane_id == 0 ? (rdma_receiver_retired[warp_id] = false) : 0;
            sync_rdma_receiver_smem();

            // The same tokens as the dispatch process
            int token_start_idx, token_end_idx;
            get_channel_task_range(num_combined_tokens, num_channels, channel_id, token_start_idx, token_end_idx);

            // Iterate over all tokens and combine
            int cached_channel_tail_idx = 0;
            for (int64_t token_idx = token_start_idx + warp_id; token_idx < token_end_idx; token_idx += kNumRDMAReceivers) {
                // Read expected head
                EP_STATIC_ASSERT(kNumRDMARanks <= 32, "Invalid number of RDMA peers");
                int expected_head = -1;
                if (lane_id < kNumRDMARanks) {
                    expected_head = ld_nc_global(combined_rdma_head + token_idx * kNumRDMARanks + lane_id);
                    (expected_head < 0) ? (rdma_receiver_rdma_head[warp_id][lane_id] = -expected_head - 1) : (rdma_receiver_rdma_head[warp_id][lane_id] = expected_head);
                }

                // Wait lanes to be ready
                auto start_time = clock64();
                while (cached_channel_tail_idx <= expected_head) {
                    cached_channel_tail_idx = static_cast<int>(ld_acquire_sys_global(rdma_channel_tail.buffer(lane_id)));

                    // Timeout check
                    if (clock64() - start_time > NUM_TIMEOUT_CYCLES) {
                        printf("DeepEP combine RDMA receiver timeout, channel: %d, RDMA: %d, nvl: %d, src RDMA: %d, tail: %d, waiting: %ld, expect: %d\n",
                               channel_id, rdma_rank, nvl_rank, lane_id, cached_channel_tail_idx, token_idx, expected_head);
                        trap();
                    }
                }
                __syncwarp();

                // Combine current token
                auto recv_fn = [&](int src_rdma_rank, int slot_idx, int hidden_int4_idx) -> int4 { return ld_nc_global(reinterpret_cast<const int4*>(rdma_channel_data.recv_buffer(src_rdma_rank) + slot_idx * num_bytes_per_rdma_token) + hidden_int4_idx);};
                auto recv_tw_fn = [&](int src_rdma_rank, int slot_idx, int topk_idx) -> float { return ld_nc_global(reinterpret_cast<const float*>(rdma_channel_data.recv_buffer(src_rdma_rank) + slot_idx * num_bytes_per_rdma_token + hidden_bytes + sizeof(SourceMeta)) + topk_idx);};
                combine_token<kNumRDMARanks, dtype_t, kNumTopkRDMARanks>(expected_head >= 0,
                                                                         expected_head, lane_id,
                                                                         hidden_int4, num_topk,
                                                                         combined_x + token_idx * hidden_int4,
                                                                         combined_topk_weights + token_idx * num_topk,
                                                                         num_max_rdma_chunked_recv_tokens, recv_fn, recv_tw_fn);
            }

            // Retired
            __syncwarp();
            if (lane_id == 0)
                rdma_receiver_retired[warp_id] = true;
        } else {
            // Coordinator
            // Sync shared memory status
            is_rdma_receiver_sm ? sync_rdma_receiver_smem() : sync_forwarder_smem();
            const auto num_warps_per_rdma_rank = kNumForwarders / kNumRDMARanks;

            int last_rdma_head = 0;
            int last_nvl_head[kNumRDMARanks] = {0};
            int dst_rdma_rank = lane_id < kNumRDMARanks ? lane_id : 0;
            int dst_nvl_rank = lane_id < NUM_MAX_NVL_PEERS ? lane_id : 0;
            EP_STATIC_ASSERT(kNumCombineForwarderWarps <= 32, "Invalid number of forwarder warps");
            while (true) {
                // Retired
                if (is_rdma_receiver_sm and __all_sync(0xffffffff, lane_id >= kNumRDMAReceivers or rdma_receiver_retired[lane_id]))
                    break;
                if (not is_rdma_receiver_sm and __all_sync(0xffffffff, lane_id >= kNumForwarders or forwarder_retired[lane_id]))
                    break;

                // Find minimum head for RDMA ranks
                if (is_rdma_receiver_sm) {
                    int min_head = std::numeric_limits<int>::max();
                    #pragma unroll
                    for (int i = 0; i < kNumRDMAReceivers; ++ i) if (not rdma_receiver_retired[i])
                        min_head = min(min_head, rdma_receiver_rdma_head[i][dst_rdma_rank]);
                    if (min_head != std::numeric_limits<int>::max() and min_head >= last_rdma_head + num_max_rdma_chunked_send_tokens and lane_id < kNumRDMARanks) {
                        nvshmemi_ibgda_amo_nonfetch_add(rdma_channel_head.buffer(rdma_rank), min_head - last_rdma_head,
                                                        translate_dst_rdma_rank<kLowLatencyMode>(dst_rdma_rank, nvl_rank), channel_id + num_channels, dst_rdma_rank == rdma_rank);
                        last_rdma_head = min_head;
                    }
                } else {
                    // Find minimum head for NVL ranks
                    #pragma unroll
                    for (int i = 0; i < kNumRDMARanks; ++ i) {
                        int min_head = std::numeric_limits<int>::max();
                        #pragma unroll
                        for (int j = 0; j < num_warps_per_rdma_rank; ++ j) if (not forwarder_retired[i * num_warps_per_rdma_rank + j])
                            min_head = min(min_head, forwarder_nvl_head[i * num_warps_per_rdma_rank + j][dst_nvl_rank]);
                        if (min_head != std::numeric_limits<int>::max() and min_head > last_nvl_head[i] and lane_id < NUM_MAX_NVL_PEERS)
                            st_relaxed_sys_global(nvl_channel_head.buffer_by(dst_nvl_rank) + i, last_nvl_head[i] = min_head);
                    }
                }

                // Nanosleep and let other warps work
                __nanosleep(NUM_WAIT_NANOSECONDS);
            }
        }
    }
}

void combine(cudaDataType_t type,
             void* combined_x, float* combined_topk_weights,
             const bool* is_combined_token_in_rank,
             const void* x, const float* topk_weights,
             const int* combined_rdma_head, const int* combined_nvl_head,
             const void* src_meta, const int* rdma_channel_prefix_matrix, const int* rdma_rank_prefix_sum, const int* gbl_channel_prefix_matrix,
             int num_tokens, int num_combined_tokens, int hidden, int num_topk,
             void* rdma_buffer_ptr, int num_max_rdma_chunked_send_tokens, int num_max_rdma_chunked_recv_tokens,
             void** buffer_ptrs, int num_max_nvl_chunked_send_tokens, int num_max_nvl_chunked_recv_tokens,
             int rank, int num_ranks, cudaStream_t stream, int num_channels, bool low_latency_mode) {
    constexpr int kNumCombineForwarderWarps = 16;

#define COMBINE_LAUNCH_CASE(num_rdma_ranks) { \
    auto combine_func = low_latency_mode ? \
        combine<true, num_rdma_ranks, nv_bfloat16, kNumCombineForwarderWarps> : combine<false, num_rdma_ranks, nv_bfloat16, kNumCombineForwarderWarps>; \
    LAUNCH_KERNEL(&cfg, combine_func, \
                  reinterpret_cast<int4*>(combined_x), combined_topk_weights, is_combined_token_in_rank, \
                  reinterpret_cast<const int4*>(x), topk_weights, \
                  combined_rdma_head, combined_nvl_head, \
                  reinterpret_cast<const SourceMeta*>(src_meta), rdma_channel_prefix_matrix, rdma_rank_prefix_sum, gbl_channel_prefix_matrix, \
                  num_tokens, num_combined_tokens, hidden, num_topk, \
                  rdma_buffer_ptr, num_max_rdma_chunked_send_tokens, num_max_rdma_chunked_recv_tokens, \
                  buffer_ptrs, num_max_nvl_chunked_send_tokens, num_max_nvl_chunked_recv_tokens, \
                  rank, num_ranks); } break

    int num_rdma_ranks = num_ranks / NUM_MAX_NVL_PEERS;
    auto num_warps_per_forwarder = std::max(kNumCombineForwarderWarps / num_rdma_ranks, 1);
    int num_forwarder_warps = num_rdma_ranks * num_warps_per_forwarder;
    EP_HOST_ASSERT(num_forwarder_warps > 0 and num_forwarder_warps % num_rdma_ranks == 0);
    EP_HOST_ASSERT(num_max_nvl_chunked_recv_tokens % num_rdma_ranks == 0);
    EP_HOST_ASSERT(num_max_nvl_chunked_recv_tokens / num_rdma_ranks > std::max(num_max_rdma_chunked_send_tokens, num_max_nvl_chunked_send_tokens));
    EP_HOST_ASSERT(type == CUDA_R_16BF);

    SETUP_LAUNCH_CONFIG(num_channels * 2, (NUM_MAX_NVL_PEERS + num_forwarder_warps + 1) * 32, stream);
    SWITCH_RDMA_RANKS(COMBINE_LAUNCH_CASE);
#undef COMBINE_LAUNCH_CASE
}

} // namespace internode

} // namespace deep_ep<|MERGE_RESOLUTION|>--- conflicted
+++ resolved
@@ -613,11 +613,7 @@
         while (__any_sync(0xffffffff, num_tokens_to_send > 0)) {
             // Timeout check
             if (clock64() - start_time > NUM_TIMEOUT_CYCLES and lane_id < kNumRDMARanks) {
-<<<<<<< HEAD
-                printf("DeepEP RDMA sender coordinator timeout, channel: %d, IB: %d, nvl %d, dst IB: %d, tail: %d, tokens to send: %d\n",
-=======
                 printf("DeepEP RDMA sender coordinator timeout, channel: %d, IB: %d, nvl %d, dst IB: %d, tail: %d, remaining: %d\n",
->>>>>>> a15faa9f
                        channel_id, rdma_rank, nvl_rank, lane_id, last_issued_tail, num_tokens_to_send);
                 trap();
             }
