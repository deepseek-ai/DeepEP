--- conflicted
+++ resolved
@@ -8,10 +8,7 @@
 
 #define FINISHED_SUM_TAG 1024
 #define NUM_WAIT_NANOSECONDS 500
-<<<<<<< HEAD
-=======
 
->>>>>>> a15faa9f
 #ifndef ENABLE_FAST_DEBUG
 #define NUM_CPU_TIMEOUT_SECS 100
 #define NUM_TIMEOUT_CYCLES 200000000000ull // 200G cycles ~= 100s
