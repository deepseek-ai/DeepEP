#include "configs.cuh"
#include "exception.cuh"
#include "launch.cuh"
#include "ibgda_device.cuh"

namespace deep_ep {

namespace internode_ll {

template<bool use_warp_sync = false>
__forceinline__ __device__ bool is_rank_masked(int* mask_buffer_ptr, int rank) {
    if (mask_buffer_ptr == nullptr) {
        return false;
    }
    if constexpr (use_warp_sync) {
        return __shfl_sync(0xffffffff, ld_acquire_global(mask_buffer_ptr + rank), 0) != 0;
    } else {
        return ld_acquire_global(mask_buffer_ptr + rank) != 0;
    }
}

template <int kNumThreads>
__forceinline__ __device__ void barrier(int thread_id, int rank, int num_ranks, 
                                        int* mask_buffer_ptr, int* sync_buffer_ptr) {
    EP_DEVICE_ASSERT(kNumThreads >= num_ranks);

    // Quiet all QPs
    auto qps_per_rank = ibgda_get_state()->num_rc_per_pe * ibgda_get_state()->num_devices_initialized;
    
    for (int i = thread_id; i < qps_per_rank * (num_ranks - 1); i += kNumThreads) {
        auto dst_rank = (rank + 1 + i / qps_per_rank) % num_ranks;
        auto qp_id = i % qps_per_rank;
        nvshmemi_ibgda_quiet(dst_rank, qp_id);
    }

    // Update local counter
    if (thread_id == 0) atomicAdd(sync_buffer_ptr + rank, -1);
    __syncthreads();

    int cnt = sync_buffer_ptr[rank];
    // Update remote counter and wait for local counter to be updated
    if (thread_id < num_ranks && thread_id != rank) {
        const auto dst_rank = thread_id;
        const auto dst_ptr = reinterpret_cast<uint64_t>(sync_buffer_ptr + rank);
        const auto dst_p2p_ptr = nvshmemi_get_p2p_ptr(dst_ptr, rank, dst_rank);

        if (not is_rank_masked(mask_buffer_ptr, dst_rank)) {
            if (dst_p2p_ptr == 0) {
                nvshmemi_ibgda_rma_p(reinterpret_cast<int*>(dst_ptr), cnt, dst_rank, 0);
            } else {
                st_release_sys_global(reinterpret_cast<int*>(dst_p2p_ptr), cnt);
            }

            auto start_time = clock64();
            uint64_t wait_recv_cost = 0;
            while (ld_acquire_sys_global(sync_buffer_ptr + dst_rank) != cnt   // remote is not ready
                   && (wait_recv_cost = clock64() - start_time) <= NUM_TIMEOUT_CYCLES               // not timeout
            );
            // Mask rank if timeout
            if (wait_recv_cost > NUM_TIMEOUT_CYCLES) {
                printf("Warning: DeepEP timeout for barrier, rank %d, dst_rank %d\n", rank, dst_rank);
                if (mask_buffer_ptr == nullptr)
                    trap();
                atomicExch(mask_buffer_ptr + dst_rank, 1);
            }
        }
    }
    __syncthreads();
}

template <int kNumThreads> __launch_bounds__(kNumThreads, 1)
__global__ void clean_low_latency_buffer(int* clean_0, int num_clean_int_0,
                                         int* clean_1, int num_clean_int_1,
                                         int rank, int num_ranks, int* mask_buffer_ptr, int* sync_buffer_ptr) {
    auto thread_id = static_cast<int>(threadIdx.x);

    // Barrier before cleaning (in case of unfinished chunked EP)
    if (sync_buffer_ptr == nullptr)
        nvshmemx_barrier_all_block();
    else
        barrier<kNumThreads>(thread_id, rank, num_ranks, mask_buffer_ptr, sync_buffer_ptr);

    // Clean
    #pragma unroll
    for (int i = thread_id; i < num_clean_int_0; i += kNumThreads)
        clean_0[i] = 0;
    #pragma unroll
    for (int i = thread_id; i < num_clean_int_1; i += kNumThreads)
        clean_1[i] = 0;

    // Barrier after cleaning (make sure the low-latency mode works fine)
    if (sync_buffer_ptr == nullptr)
        nvshmemx_barrier_all_block();
    else
        barrier<kNumThreads>(thread_id, rank, num_ranks, mask_buffer_ptr, sync_buffer_ptr);
}

void clean_low_latency_buffer(int* clean_0, int num_clean_int_0,
                              int* clean_1, int num_clean_int_1,
                              int rank, int num_ranks, int* mask_buffer_ptr, int* sync_buffer_ptr,
                              cudaStream_t stream) {
    constexpr int kNumThreads = 256;

    SETUP_LAUNCH_CONFIG(1, kNumThreads, stream);

    LAUNCH_KERNEL(&cfg, clean_low_latency_buffer<kNumThreads>,
                  clean_0, num_clean_int_0, clean_1, num_clean_int_1, \
                  rank, num_ranks, mask_buffer_ptr, sync_buffer_ptr);
}

template <bool kUseFP8, bool kUseUE8M0, int kHidden>
__global__ __launch_bounds__(1024, 1) void
dispatch(void* packed_recv_x, void* packed_recv_x_scales,
         int64_t* packed_recv_src_info, int64_t* packed_recv_layout_range,
         int* packed_recv_count,
         int* mask_buffer_ptr,
         int* cumulative_local_expert_recv_stats,
         int64_t* dispatch_wait_recv_cost_stats,
         void* rdma_recv_x, int* rdma_recv_count, void* rdma_x,
         const void* x, const topk_idx_t* topk_idx,
         int* atomic_counter_per_expert, int* atomic_finish_counter_per_expert,
         int* next_clean, int num_next_clean_int,
         int num_tokens, int num_max_dispatch_tokens_per_rank,
         int num_topk, int num_experts, int rank, int num_ranks,
         int num_warp_groups, int num_warps_per_group,
         bool round_scale, int phases) {
    const auto sm_id = static_cast<int>(blockIdx.x);
    const auto thread_id = static_cast<int>(threadIdx.x);
    const auto warp_id = thread_id / 32, lane_id = get_lane_id();
    const auto num_sms = static_cast<int>(gridDim.x);
    const auto num_warps = num_warp_groups * num_warps_per_group;
    const auto num_local_experts = num_experts / num_ranks;
    const auto warp_group_id = warp_id / num_warps_per_group;
    const auto sub_warp_id = warp_id % num_warps_per_group;
    const auto responsible_expert_idx = sm_id * num_warp_groups + warp_group_id;

    // May extract UE8M0 from the scales
    using scale_t = std::conditional_t<kUseUE8M0, uint8_t, float>;
    using packed_t = std::conditional_t<kUseUE8M0, uint32_t, float>;
    EP_STATIC_ASSERT(sizeof(packed_t) % sizeof(scale_t) == 0, "Invalid vector length");

    // FP8 staffs
    constexpr int kNumPerChannels = 128;
    const int num_scales = kHidden / kNumPerChannels;
    const size_t hidden_bytes = kHidden * (kUseFP8 ? sizeof(__nv_fp8_storage_t) : sizeof(nv_bfloat16));
    const size_t hidden_int4 = hidden_bytes / sizeof(int4);

    // Message package: index at source (int), 3 reserved int fields, hidden data, FP8 scales
    // NOTES: currently we have 3 reserved int fields for future use
    using vec_t = std::conditional_t<kUseFP8, int2, int4>;
    const size_t num_bytes_per_msg = sizeof(int4) + (kUseFP8 ? (kHidden + num_scales * sizeof(float)) : (kHidden * sizeof(nv_bfloat16)));
    const size_t num_int4_per_msg = num_bytes_per_msg / sizeof(int4);
    EP_DEVICE_ASSERT(num_bytes_per_msg % sizeof(int4) == 0);

    // Expert counts
    constexpr int kNumMaxWarpGroups = 32;
    __shared__ int shared_num_tokens_sent_per_expert[kNumMaxWarpGroups];

    // Sending phase
    if ((phases & LOW_LATENCY_SEND_PHASE) == 0)
        goto LOW_LATENCY_DISPATCH_RECV;

    // There are 2 kinds of warps in this part:
    // 1. The first-kind warps for FP8 cast and sending top-k tokens
    // 2. The last warp for reading `topk_idx` and count for per-expert information
    if (warp_id < num_warps - 1) {
        constexpr int kNumElemsPerRead = sizeof(int4) / sizeof(nv_bfloat16);
        EP_STATIC_ASSERT(kHidden % (32 * kNumElemsPerRead) == 0, "Invalid hidden");
        EP_STATIC_ASSERT(kNumElemsPerRead * 32 % kNumPerChannels == 0, "Invalid vectorization");
        const auto num_threads = (num_warps - 1) * 32;
        const size_t hidden_bf16_int4 = kHidden / kNumElemsPerRead;

        for (int token_idx = sm_id; token_idx < num_tokens; token_idx += num_sms) {
            const auto x_int4 = static_cast<const int4*>(x) + token_idx * hidden_bf16_int4;
            const auto rdma_x_src_idx = reinterpret_cast<int*>(static_cast<uint8_t*>(rdma_x) + token_idx * num_bytes_per_msg);
            const auto rdma_x_vec = reinterpret_cast<vec_t*>(reinterpret_cast<uint8_t*>(rdma_x_src_idx) + sizeof(int4));
            const auto rdma_x_scales = reinterpret_cast<float*>(reinterpret_cast<uint8_t*>(rdma_x_vec) + hidden_bytes);

            // Overlap top-k index read and source token index writes
            auto dst_expert_idx = warp_id < num_topk ? static_cast<int>(__ldg(topk_idx + token_idx * num_topk + warp_id)) : -1;
            thread_id == 0 ? (*rdma_x_src_idx = token_idx) : 0;

            // FP8 cast
            EP_STATIC_ASSERT(hidden_bf16_int4 % 32 == 0, "Must use the full warp to reduce");
            #pragma unroll
            for (int i = thread_id; i < hidden_bf16_int4; i += num_threads) {
                // Read
                auto int4_value = __ldg(x_int4 + i);

                if constexpr (kUseFP8) {
                    // Calculate local amax
                    auto bf16_values = reinterpret_cast<nv_bfloat16*>(&int4_value);
                    float fp32_values[kNumElemsPerRead];
                    float amax = kFP8Margin, scale, scale_inv;
                    #pragma unroll
                    for (int j = 0; j < kNumElemsPerRead; ++ j) {
                        fp32_values[j] = static_cast<float>(bf16_values[j]);
                        amax = fmaxf(amax, fabsf(fp32_values[j]));
                    }

                    // Reduce amax and scale
                    EP_STATIC_ASSERT(kNumElemsPerRead * 32 / kNumPerChannels == 2, "Invalid vectorization");
                    amax = warp_reduce_max<16>(amax);
                    calculate_fp8_scales(amax, scale, scale_inv, round_scale);
                    if (lane_id == 0 or lane_id == 16)
                        rdma_x_scales[i * kNumElemsPerRead / 128] = scale_inv;

                    // Cast into send buffer
                    vec_t int2_value;
                    auto fp8x2_values = reinterpret_cast<__nv_fp8x2_storage_t*>(&int2_value);
                    #pragma unroll
                    for (int j = 0; j < kNumElemsPerRead; j += 2) {
                        float2 fp32x2 = {fp32_values[j] * scale, fp32_values[j + 1] * scale};
                        fp8x2_values[j / 2] = __nv_cvt_float2_to_fp8x2(fp32x2, __NV_SATFINITE, __NV_E4M3);
                    }
                    rdma_x_vec[i] = int2_value;
                } else {
                    // Reinterpret-cast is for C++14 compatibility
                    rdma_x_vec[i] = *reinterpret_cast<vec_t*>(&int4_value);
                }
            }
            asm volatile("bar.sync 1, %0;" :: "r"(num_threads));

            // Issue IBGDA sends
            if (dst_expert_idx >= 0) {
                int slot_idx = lane_id == 0 ? atomicAdd(atomic_counter_per_expert + dst_expert_idx, 1) : 0;
                slot_idx = __shfl_sync(0xffffffff, slot_idx, 0);
                const auto dst_rank = dst_expert_idx / num_local_experts;
                const auto dst_expert_local_idx = dst_expert_idx % num_local_experts;
                const auto src_ptr = reinterpret_cast<uint64_t>(rdma_x_src_idx);
                const auto dst_ptr = reinterpret_cast<uint64_t>(rdma_recv_x) +
                                     dst_expert_local_idx * num_ranks * num_max_dispatch_tokens_per_rank * num_bytes_per_msg +
                                     rank * num_max_dispatch_tokens_per_rank * num_bytes_per_msg +
                                     slot_idx * num_bytes_per_msg;
                const auto dst_p2p_ptr = nvshmemi_get_p2p_ptr(dst_ptr, rank, dst_rank);
                if (not is_rank_masked<true>(mask_buffer_ptr, dst_rank)) {
                    if (dst_p2p_ptr == 0) {
                        nvshmemi_ibgda_put_nbi_warp(dst_ptr, src_ptr, num_bytes_per_msg, dst_rank, dst_expert_local_idx, lane_id, slot_idx);
                    } else {
                        // NOTES: only 2 load iterations for 7K hidden with 8 unrolls
                        const auto* src_int4_ptr = reinterpret_cast<const int4*>(src_ptr);
                        const auto* dst_int4_ptr = reinterpret_cast<int4*>(dst_p2p_ptr);
                        UNROLLED_WARP_COPY(8, lane_id, num_int4_per_msg, dst_int4_ptr, src_int4_ptr, ld_nc_global, st_na_global);
                    }
                }

                // Increase counter after finishing
                __syncwarp();
                lane_id == 0 ? atomic_add_release_global(atomic_finish_counter_per_expert + dst_expert_idx, 1) : 0;
            }
        }
    } else if (warp_id == num_warps - 1) {
        EP_DEVICE_ASSERT(num_sms > 1);
        if (sm_id == 0) {
            // The first SM is also responsible for checking QPs
            EP_DEVICE_ASSERT(ibgda_get_state()->num_rc_per_pe >= num_local_experts);

            // The first SM is also responsible for cleaning the next buffer
            #pragma unroll
            for (int i = lane_id; i < num_next_clean_int; i += 32)
                next_clean[i] = 0;

            // Notify before executing `int_p`
            __syncwarp();
            #pragma unroll
            for (int i = lane_id; i < num_experts; i += 32)
                atomic_add_release_global(atomic_finish_counter_per_expert + i, FINISHED_SUM_TAG);
        }

        // This SM should be responsible for some destination experts, read `topk_idx` for them
        int expert_count[kNumMaxWarpGroups] = {0};
        const auto expert_begin_idx = sm_id * num_warp_groups;
        const auto expert_end_idx = min(expert_begin_idx + num_warp_groups, num_experts);

        // Per lane count
        #pragma unroll 8
        for (int i = lane_id; i < num_tokens * num_topk; i += 32) {
            auto idx = static_cast<int>(__ldg(topk_idx + i));
            if (idx >= expert_begin_idx and idx < expert_end_idx)
                expert_count[idx - expert_begin_idx] ++;
        }

        // Warp reduce
        #pragma unroll
        for (int i = expert_begin_idx; i < expert_end_idx; ++ i) {
            auto sum = warp_reduce_sum(expert_count[i - expert_begin_idx]);
            if (lane_id == 0) {
                shared_num_tokens_sent_per_expert[i - expert_begin_idx] = sum;
                atomic_add_release_global(atomic_finish_counter_per_expert + i, FINISHED_SUM_TAG - sum);
            }
        }
    }
    __syncthreads();

    // Issue count sends
    if (responsible_expert_idx < num_experts and sub_warp_id == 0 and lane_id == 0) {
        const auto dst_rank = responsible_expert_idx / num_local_experts;
        const auto dst_expert_local_idx = responsible_expert_idx % num_local_experts;
        const auto num_tokens_sent = shared_num_tokens_sent_per_expert[responsible_expert_idx - sm_id * num_warp_groups];

        // Wait local sends issued and send expert counts
        while (ld_acquire_global(atomic_finish_counter_per_expert + responsible_expert_idx) != FINISHED_SUM_TAG * 2);
        auto dst_ptr = reinterpret_cast<uint64_t>(rdma_recv_count + dst_expert_local_idx * num_ranks + rank);
        auto dst_p2p_ptr = nvshmemi_get_p2p_ptr(dst_ptr, rank, dst_rank);
        if (not is_rank_masked(mask_buffer_ptr, dst_rank)) {
            if (dst_p2p_ptr == 0) {
                nvshmemi_ibgda_amo_nonfetch_add(reinterpret_cast<int*>(dst_ptr), -num_tokens_sent - 1, dst_rank, dst_expert_local_idx);
            } else {
                st_release_sys_global(reinterpret_cast<int*>(dst_p2p_ptr), -num_tokens_sent - 1);
            }
        }

        // Clean workspace for next use
        atomic_counter_per_expert[responsible_expert_idx] = 0;
        atomic_finish_counter_per_expert[responsible_expert_idx] = 0;

        // Clean `packed_recv_count`
        if (dst_rank == 0)
            packed_recv_count[dst_expert_local_idx] = 0;
    }
    __syncwarp();

    // Receiving phase
    LOW_LATENCY_DISPATCH_RECV:
    if ((phases & LOW_LATENCY_RECV_PHASE) == 0)
        return;

    // For send-and-recv kernels, we need a grid sync for making `packed_recv_count` visible
    if (phases & LOW_LATENCY_SEND_PHASE)
        cg::this_grid().sync();

    // Receiving and packing
    if (responsible_expert_idx < num_experts) {
        const auto src_rank = responsible_expert_idx / num_local_experts;
        const auto local_expert_idx = responsible_expert_idx % num_local_experts;
        const auto rdma_recv_x_uint8 = static_cast<uint8_t*>(rdma_recv_x) +
                local_expert_idx * num_ranks * num_max_dispatch_tokens_per_rank * num_bytes_per_msg +
                src_rank * num_max_dispatch_tokens_per_rank * num_bytes_per_msg;
        const auto recv_x_int4 = static_cast<int4*>(packed_recv_x) +
                local_expert_idx * num_ranks * num_max_dispatch_tokens_per_rank * hidden_int4;
        const auto recv_src_info = packed_recv_src_info + local_expert_idx * num_ranks * num_max_dispatch_tokens_per_rank;
        const auto recv_range = packed_recv_layout_range + local_expert_idx * num_ranks;
        const auto num_aligned_scales = align_up<int>(num_scales, sizeof(float) / sizeof(scale_t));
        const auto recv_x_scales = static_cast<scale_t*>(packed_recv_x_scales) + local_expert_idx * num_ranks * num_max_dispatch_tokens_per_rank * num_aligned_scales;

        // Shared between sub-warps in warp groups
        __shared__ int shared_num_recv_tokens[kNumMaxWarpGroups], shared_recv_token_begin_idx[kNumMaxWarpGroups];

        // Wait tokens to arrive
        // NOTES: using sub-warp 1 to overlap with sub-warp 0
        int num_recv_tokens = 0, recv_token_begin_idx;
        EP_DEVICE_ASSERT(num_warps_per_group > 1 and num_warp_groups < 15);
        if (sub_warp_id == 1 and lane_id == 0) {
            auto start_time = clock64();
            uint64_t wait_recv_cost = 0;
            if (not is_rank_masked(mask_buffer_ptr, src_rank)) {
                while ((num_recv_tokens = ld_acquire_sys_global(rdma_recv_count + local_expert_idx * num_ranks + src_rank)) == 0    // data not arrived
                       && (wait_recv_cost = clock64() - start_time) <= NUM_TIMEOUT_CYCLES    // not timeout
                );
            }
            // Do not receive tokens if rank timeout or masked
            if (num_recv_tokens == 0)
                num_recv_tokens = -1;
            // Mask rank if timeout
            if (wait_recv_cost > NUM_TIMEOUT_CYCLES) {
                printf("Warning: DeepEP timeout for dispatch receive, rank %d, local_expert_idx %d, src_rank %d\n", rank, local_expert_idx, src_rank);
                if (mask_buffer_ptr == nullptr)
                    trap();
                atomicExch(mask_buffer_ptr + src_rank, 1);
            }

            num_recv_tokens = -num_recv_tokens - 1;
            recv_token_begin_idx = atomicAdd(packed_recv_count + local_expert_idx, num_recv_tokens);
            shared_num_recv_tokens[warp_group_id] = num_recv_tokens;
            shared_recv_token_begin_idx[warp_group_id] = recv_token_begin_idx;
            recv_range[src_rank] = pack2<int, int64_t>(num_recv_tokens, recv_token_begin_idx);

            // Add stats for diagnosis
            if (cumulative_local_expert_recv_stats != nullptr)
                atomicAdd(cumulative_local_expert_recv_stats + local_expert_idx, num_recv_tokens);
            if (dispatch_wait_recv_cost_stats != nullptr)
                atomicAdd(reinterpret_cast<unsigned long long*>(dispatch_wait_recv_cost_stats + src_rank), wait_recv_cost);
        }
        asm volatile("bar.sync %0, %1;" :: "r"(warp_group_id + 2), "r"(num_warps_per_group * 32));
        num_recv_tokens = shared_num_recv_tokens[warp_group_id];
        recv_token_begin_idx = shared_recv_token_begin_idx[warp_group_id];

        // Copy tokens
        EP_DEVICE_ASSERT(num_scales <= 64);
        for (int i = sub_warp_id; i < num_recv_tokens; i += num_warps_per_group) {
            // Copy source info
            const auto src_src_idx = reinterpret_cast<int*>(rdma_recv_x_uint8 + i * num_bytes_per_msg);
            if (lane_id == 0)
                recv_src_info[recv_token_begin_idx + i] = pack2<int, int64_t>(ld_nc_global(src_src_idx), src_rank);
            __syncwarp();

            // Copy data
            // NOTES: only 2 load iterations for 7K hidden with 7 unrolls
            const auto src_data = reinterpret_cast<int4*>(reinterpret_cast<uint8_t*>(src_src_idx) + sizeof(int4));
            const auto dst_data = recv_x_int4 + (recv_token_begin_idx + i) * hidden_int4;
            UNROLLED_WARP_COPY(7, lane_id, hidden_int4, dst_data, src_data, ld_nc_global, st_na_global);

            // Copy scales
            if constexpr (kUseFP8) {
                // Equivalent CuTe layout:
                //   (num_tokens, (num_packed, num_elems_per_pack)):(num_elems_per_pack, (num_tokens * num_elems_per_pack, 1))
                const auto src_scales = reinterpret_cast<float*>(reinterpret_cast<uint8_t*>(src_data) + hidden_bytes);
                const auto num_elems_per_pack = static_cast<int>(sizeof(packed_t) / sizeof(scale_t));
                const auto token_idx = recv_token_begin_idx + i;
                const auto token_stride = num_elems_per_pack;
                const auto pack_stride = num_ranks * num_max_dispatch_tokens_per_rank * num_elems_per_pack;
                if (lane_id < num_scales) {
                    const auto pack_idx = lane_id / num_elems_per_pack;
                    const auto elem_idx = lane_id % num_elems_per_pack;
                    auto scale = extract_required_scale_format<kUseUE8M0>(ld_nc_global(src_scales + lane_id));
                    recv_x_scales[token_idx * token_stride + pack_idx * pack_stride + elem_idx] = scale;
                }
                if (lane_id + 32 < num_scales) {
                    const auto pack_idx = (lane_id + 32) / num_elems_per_pack;
                    const auto elem_idx = (lane_id + 32) % num_elems_per_pack;
                    auto scale = extract_required_scale_format<kUseUE8M0>(ld_nc_global(src_scales + lane_id + 32));
                    recv_x_scales[token_idx * token_stride + pack_idx * pack_stride + elem_idx] = scale;
                }
            }
        }
    }
}

void dispatch(void* packed_recv_x, void* packed_recv_x_scales,
              int64_t* packed_recv_src_info, int64_t* packed_recv_layout_range,
              int* packed_recv_count,
              int* mask_buffer_ptr,
              int* cumulative_local_expert_recv_stats,
              int64_t* dispatch_wait_recv_cost_stats,
              void* rdma_recv_x, int* rdma_recv_count, void* rdma_x,
              const void* x, const topk_idx_t* topk_idx,
              int* next_clean, int num_next_clean_int,
              int num_tokens, int hidden, int num_max_dispatch_tokens_per_rank,
              int num_topk, int num_experts, int rank, int num_ranks,
              bool use_fp8, bool round_scale, bool use_ue8m0,
              void* workspace, int num_device_sms,
              cudaStream_t stream, int phases) {
    constexpr int kNumMaxTopK = 11;
    constexpr int kNumMaxExperts = 288;
    const int num_warp_groups = ceil_div(num_experts, num_device_sms);
    const int num_warps_per_group = 32 / num_warp_groups;
    EP_HOST_ASSERT(num_warp_groups > 0 and num_warps_per_group > 0);
    EP_HOST_ASSERT(kNumMaxTopK + 1 <= num_warp_groups * num_warps_per_group);

    const auto num_warps = num_warp_groups * num_warps_per_group;
    const auto num_sms = ceil_div(num_experts, num_warp_groups);
    EP_HOST_ASSERT(num_topk <= kNumMaxTopK);
    EP_HOST_ASSERT(num_experts <= kNumMaxExperts);

    // Workspace checks
    auto atomic_counter_per_expert = static_cast<int*>(workspace);
    auto atomic_finish_counter_per_expert = atomic_counter_per_expert + num_experts;
    EP_HOST_ASSERT(num_experts * sizeof(int) * 2 <= NUM_WORKSPACE_BYTES);

    // FP8 checks
    if (use_ue8m0)
        EP_HOST_ASSERT(round_scale and "UE8M0 SF requires `round_scale=True`");

#define DISPATCH_LAUNCH_CASE(hidden) { \
auto dispatch_func = dispatch<false, false, hidden>; \
if (use_fp8 and not use_ue8m0) \
    dispatch_func = dispatch<true, false, hidden>; \
if (use_fp8 and use_ue8m0) \
    dispatch_func = dispatch<true, true, hidden>; \
LAUNCH_KERNEL(&cfg, dispatch_func, \
              packed_recv_x, packed_recv_x_scales, \
              packed_recv_src_info, packed_recv_layout_range, \
              packed_recv_count, \
              mask_buffer_ptr, \
              cumulative_local_expert_recv_stats, \
              dispatch_wait_recv_cost_stats, \
              rdma_recv_x, rdma_recv_count, rdma_x, \
              x, topk_idx, \
              atomic_counter_per_expert, atomic_finish_counter_per_expert, \
              next_clean, num_next_clean_int, \
              num_tokens, num_max_dispatch_tokens_per_rank, \
              num_topk, num_experts, rank, num_ranks, \
              num_warp_groups, num_warps_per_group, \
              round_scale, phases); } break

    SETUP_LAUNCH_CONFIG(num_sms, num_warps * 32, stream);
    SWITCH_HIDDEN(DISPATCH_LAUNCH_CASE);
#undef DISPATCH_LAUNCH_CASE
}

template <int kNumSendUnrolls>
__forceinline__ __device__ int logfmt_encode(void* buffer, nv_bfloat162 *shared_amaxmin, const int& lane_id) {
    constexpr int kNumElemsPerInt4 = sizeof(int4) / sizeof(nv_bfloat16);
    constexpr float kLogThreshold = 0;
    constexpr float kMinClip = 32; // `== log_2(2 ^ (2 ^ 5))`
    constexpr int kNumBits = 10;
    constexpr int kNumValues = 1 << (kNumBits - 1);

    int4 int4_values[kNumSendUnrolls];
    const auto& uint32_values = reinterpret_cast<uint32_t*>(int4_values);
    const auto& bf162_values = reinterpret_cast<nv_bfloat162*>(int4_values);

    // Calculate lane offset
    const auto& ld_buffer = reinterpret_cast<uint32_t*>(static_cast<uint8_t*>(buffer) + lane_id * (kNumSendUnrolls * sizeof(int4)));
    const auto& st_buffer = reinterpret_cast<uint32_t*>(static_cast<uint8_t*>(buffer) + lane_id * (kNumSendUnrolls * sizeof(int4) * 10 / 16));

    // Local log amax
    auto bf162_amax = __nv_bfloat162(CUDART_ZERO_BF16, CUDART_ZERO_BF16);
    auto bf162_amin = __nv_bfloat162(CUDART_INF_BF16, CUDART_INF_BF16);
    uint32_t local_signs = 0;
    #pragma unroll
    for (int k = 0; k < kNumSendUnrolls * kNumElemsPerInt4 / 2; ++ k) {
        // TODO: eliminate bank conflicts
        uint32_values[k] = ld_buffer[k];
        local_signs |= ((uint32_values[k] >> 15) & 1) << (k * 2);
        local_signs |= ((uint32_values[k] >> 31) & 1) << (k * 2 + 1);
        uint32_values[k] &= 0x7fff7fff;

        bf162_amax = __hmax2(bf162_amax, bf162_values[k]);
        bf162_amin = __hmin2(bf162_amin, bf162_values[k]);
    }

    // Reduce per 128 channels
    // TODO: figure out how hardware do 2-byte min/max
    auto amax = std::max(static_cast<float>(bf162_amax.x), static_cast<float>(bf162_amax.y));
    auto amin = std::min(static_cast<float>(bf162_amin.x), static_cast<float>(bf162_amin.y));
    constexpr static int kNumLanesToReduce = 128 * sizeof(nv_bfloat16) / (kNumSendUnrolls * sizeof(int4));
    amax = warp_reduce_max<kNumLanesToReduce>(amax);
    amin = warp_reduce_min<kNumLanesToReduce>(amin);

    // Write min/max into the shared memory
    if (shared_amaxmin != nullptr)
        *shared_amaxmin = __nv_bfloat162(amax, amin);
    __syncwarp();

    // Calculate log amin/amax float
    const auto& log_amax = log2f_approx(amax);
    const auto& log_amin = fmaxf(log2f_approx(amin), log_amax - kMinClip);
    const bool& enable_cast = warp_reduce_and<kNumLanesToReduce, true>(log_amax < kLogThreshold and log_amin < log_amax);

    // Case into LogFMT-10 if satisfied
    if (enable_cast) {
        const auto step = (log_amax - log_amin) / static_cast<float>(kNumValues - 2);
        const auto step_inv = 1.0f / step;
        const auto rounding = 2.0f - log2f_approx((1.0f + exp2f_approx(step)) * 0.5f) * step_inv;
        const auto fused_rounding = rounding - log_amin * step_inv;

        // Pack every 256 bits into 160 bits
        EP_STATIC_ASSERT(kNumSendUnrolls == 2 or kNumSendUnrolls == 4, "kNumSendUnrolls == 2 or 4 only");
        uint32_t encoded[kNumElemsPerInt4 * 2];
        #pragma unroll 1
        for (int i = 0; i < kNumSendUnrolls / 2; ++ i) {
            #pragma unroll
            for (int k = 0; k < kNumElemsPerInt4; ++ k) {
                const auto& [x, y] = __bfloat1622float2(bf162_values[i * kNumElemsPerInt4 + k]);
                encoded[k * 2 + 0] = __float2uint_rd(fmaxf(log2f_approx(x) * step_inv + fused_rounding, 0));
                encoded[k * 2 + 1] = __float2uint_rd(fmaxf(log2f_approx(y) * step_inv + fused_rounding, 0));
            }
            st_buffer[i * 5 + 0] = (encoded[ 0] >> 0) | (encoded[ 1] << 9) | (encoded[ 2] << 18) | (encoded[ 3] << 27);
            st_buffer[i * 5 + 1] = (encoded[ 3] >> 5) | (encoded[ 4] << 4) | (encoded[ 5] << 13) | (encoded[ 6] << 22) | (encoded[7]  << 31);
            st_buffer[i * 5 + 2] = (encoded[ 7] >> 1) | (encoded[ 8] << 8) | (encoded[ 9] << 17) | (encoded[10] << 26);
            st_buffer[i * 5 + 3] = (encoded[10] >> 6) | (encoded[11] << 3) | (encoded[12] << 12) | (encoded[13] << 21) | (encoded[14] << 30);
            st_buffer[i * 5 + 4] = (encoded[14] >> 2) | (encoded[15] << 7) | ((i == 0) ? (local_signs << 16) : (local_signs & 0xffff0000u));
        }
        tma_store_fence();
        __syncwarp();
    }

    // Return TMA copy bytes
    return enable_cast ? (32 * (kNumSendUnrolls * sizeof(int4) * 8 * 10 / 16 / 8)):
                         (32 * (kNumSendUnrolls * sizeof(int4)));
}

template <int kNumLanes, int kNumSendUnrolls, int kNumRecvUnrolls>
__forceinline__ __device__ void logfmt_check_amaxmin(uint8_t* meta_buffer, float2* shared_log_amax,
                                                     float2* shared_log_amin, int* shared_cast_info,
                                                     const int lane_id) {
    constexpr float kLogThreshold = 0;
    constexpr float kMinClip = 32; // `== log_2(2 ^ (2 ^ 5))`

    bool enable_cast = true;
    if (lane_id < kNumLanes) {
        // Calculate log amin/amax float
        auto amaxmin2 = reinterpret_cast<uint64_t*>(meta_buffer)[lane_id];
        const auto& bf162_amaxmin = reinterpret_cast<__nv_bfloat162*>(&amaxmin2);
        float log_amax[2], log_amin[2];
        #pragma unroll
        for (int i = 0; i < 2; ++ i) {
            auto amax = static_cast<float>(bf162_amaxmin[i].x);
            auto amin = static_cast<float>(bf162_amaxmin[i].y);
            log_amax[i] = log2f_approx(amax);
            log_amin[i] = amin == 0 ? log_amax[i] - kMinClip : fmaxf(log2f_approx(amin), log_amax[i] - kMinClip);
            enable_cast = enable_cast and log_amax[i] < kLogThreshold and log_amin[i] < log_amax[i];
        }
        shared_log_amax[lane_id] = make_float2(log_amax[0], log_amax[1]);
        shared_log_amin[lane_id] = make_float2(log_amin[0], log_amin[1]);
    }

    const auto& casted = warp_reduce_and<kNumSendUnrolls>(enable_cast) ? 1u << (lane_id / kNumRecvUnrolls): 0u;
    const auto& num_casted_prefix = __popc(warp_reduce_or<kNumRecvUnrolls, true>(casted) & ((1u << (lane_id / kNumRecvUnrolls)) - 1));

    if (lane_id < kNumLanes and lane_id % kNumRecvUnrolls == 0)
        shared_cast_info[lane_id / kNumRecvUnrolls] = (num_casted_prefix << 1) | (casted ? 1u : 0u);
    __syncwarp();
}

template <int kNumRecvUnrolls>
__forceinline__ __device__ void decode_and_accumulate(uint32_t* ld_buffer, float* accum,
                                                      const float& log_amax, const float& log_amin,
                                                      const bool& enable_cast, const float& weight) {
    if (enable_cast) {
        constexpr int kNumBits = 10;
        constexpr int kNumValues = 1 << (kNumBits - 1);

        const auto& step = (log_amax - log_amin) / static_cast<float>(kNumValues - 2);
        auto decode = [=](const uint32_t &encoded, const uint32_t &sign) {
            const auto decoded = encoded == 0 ? .0f : exp2f_approx((encoded - 1) * step + log_amin);
            return sign ? -decoded : decoded;
        };

        EP_STATIC_ASSERT(kNumRecvUnrolls == 2 or kNumRecvUnrolls == 4, "kNumRecvUnrolls == 2 or 4 only");
        #pragma unroll
        for (int i = 0; i < kNumRecvUnrolls / 2; ++ i) {
            uint32_t concat[6];
            concat[0] = ld_buffer[i * 5];
            #pragma unroll
            for (int k = 1; k < 5; ++ k)
                concat[k] = (ld_buffer[i * 5 + k - 1] >> (32 - k * 5)) | (ld_buffer[i * 5 + k] << (k * 5));
            concat[5] = ld_buffer[i * 5 + 4] >> 7;

            const uint32_t& local_signs = ld_buffer[i * 5 + 4] >> 16;
            #pragma unroll
            for (int k = 0; k < 5; ++ k) {
                accum[i * 16 + k * 3 + 0] += decode((concat[k] >>  0) & 0x1ff, (local_signs >> (k * 3 + 0)) & 1) * weight;
                accum[i * 16 + k * 3 + 1] += decode((concat[k] >>  9) & 0x1ff, (local_signs >> (k * 3 + 1)) & 1) * weight;
                accum[i * 16 + k * 3 + 2] += decode((concat[k] >> 18) & 0x1ff, (local_signs >> (k * 3 + 2)) & 1) * weight;
            }
            accum[i * 16 + 15] += decode(concat[5] & 0x1ff, (local_signs >> 15) & 1) * weight;
        }
    } else {
        #pragma unroll
        for (int k = 0; k < kNumRecvUnrolls * 4; ++ k) {
            auto bf16_pack = *reinterpret_cast<__nv_bfloat162*>(ld_buffer + k);
            accum[k * 2 + 0] += static_cast<float>(bf16_pack.x) * weight;
            accum[k * 2 + 1] += static_cast<float>(bf16_pack.y) * weight;
        }
    }
}

template <bool kUseLogFMT, int kHidden, int kNumMaxTopk, int kNumMaxExperts, int kNumMaxUnrolls>
__global__ __launch_bounds__(1024, 1) void
combine(void* combined_x,
        void* rdma_recv_x, int* rdma_recv_flag, void* rdma_send_x,
<<<<<<< HEAD
        const void* x, const int64_t* topk_idx, const float* topk_weights,
        const int64_t* src_info, const int64_t* layout_range,
        bool overlap, int* packed_recv_count, int* comp_signal, int block_m, int threshold, 
=======
        const void* x, const topk_idx_t* topk_idx, const float* topk_weights,
        const int* src_info, const int64_t* layout_range,
        int* mask_buffer_ptr,
>>>>>>> e02e4d2e
        int64_t* combine_wait_recv_cost_stats,
        int* next_clean, int num_next_clean_int,
        int* atomic_clean_flag, int* atomic_finish_counter_per_expert,
        int num_combined_tokens, int hidden, int num_topk,
        int num_max_dispatch_tokens_per_rank,
        int num_experts, int rank, int num_ranks,
        int num_warp_groups, int num_warps_per_group,
        int phases, bool zero_copy) {
    const auto sm_id = __shfl_sync(0xffffffff, static_cast<int>(blockIdx.x), 0);
    const auto num_sms = __shfl_sync(0xffffffff, static_cast<int>(gridDim.x), 0);
    const auto thread_id = static_cast<int>(threadIdx.x);
    const auto num_threads = __shfl_sync(0xffffffff, static_cast<int>(blockDim.x), 0);
    const auto warp_id = __shfl_sync(0xffffffff, thread_id / 32, 0), lane_id = get_lane_id();
    const auto num_local_experts = num_experts / num_ranks;
    const auto warp_group_id = warp_id / num_warps_per_group;
    const auto sub_warp_id = warp_id % num_warps_per_group;
    const auto responsible_expert_idx = sm_id * num_warp_groups + warp_group_id;

    extern __shared__ __align__(1024) uint8_t smem_buffer[];

    // Data type staffs
    constexpr int kNumElemsPerInt4 = sizeof(int4) / sizeof(nv_bfloat16);
    constexpr int64_t hidden_bf16_int4 = kHidden / kNumElemsPerInt4;

    // Use different unroll factors for send and recv phases
    constexpr int kNumSendUnrolls = kHidden % (32 * 4 * sizeof(int4) / sizeof(nv_bfloat16)) == 0 ? 4 : 2;
    constexpr int kNumRecvUnrolls = 2;
    constexpr int hidden_bf16_int4_pad = align_up(static_cast<int>(hidden_bf16_int4), 32 * kNumSendUnrolls);
    EP_STATIC_ASSERT(kHidden % (32 * 2 * sizeof(int4) / sizeof(nv_bfloat16)) == 0, "Invalid hidden");
    EP_STATIC_ASSERT(kNumSendUnrolls <= kNumMaxUnrolls and kNumRecvUnrolls <= kNumMaxUnrolls, "Invalid unrolls");
    EP_STATIC_ASSERT(hidden_bf16_int4 % kNumSendUnrolls == 0, "Invalid hidden");
    EP_STATIC_ASSERT(kNumSendUnrolls >= kNumRecvUnrolls, "Invalid unroll factors");

    // Message package
    EP_STATIC_ASSERT(kHidden % 128 == 0, "Invalid hidden");
    constexpr int kNumDivisions = kHidden / 128;
    constexpr int kNumMetaBytes = kNumDivisions * sizeof(nv_bfloat162);
    constexpr size_t num_bytes_per_slot = kHidden * sizeof(nv_bfloat16) + kNumMetaBytes;
    EP_STATIC_ASSERT(num_bytes_per_slot % sizeof(int4) == 0, "Invalid vectorization");
    
    // Parameters for IBGDA sends outer loop, declared upfront to bypass goto initialization restrictions.
    int initial_idx, loop_bound, step_size;

    // Sending phase
    if ((phases & LOW_LATENCY_SEND_PHASE) == 0)
        goto LOW_LATENCY_COMBINE_RECV;

    // Clean up next buffer
    if (sm_id == 0 and warp_group_id == 0 and sub_warp_id == 0) {
        #pragma unroll
        for (int i = lane_id; i < num_next_clean_int; i += 32)
            next_clean[i] = 0;

        // Notify before executing `int_p`
        __syncwarp();
        if (lane_id == 0)
            atomic_add_release_global(atomic_clean_flag, num_experts);
    }

    // Shared between warps in sms for overlap mode, where each sm only has one warp group
    __shared__ int shared_vaild_signal_prefix_sum[kNumMaxExperts];
    __shared__ int shared_vaild_signal_sum, shared_local_expert_idx;

    // Compute prefix sums of valid signal counts per local expert
    if (overlap) {
        if (sub_warp_id == 0 and lane_id == 0) {
            shared_vaild_signal_prefix_sum[0] = (packed_recv_count[0] == 0 ? 1 : ceil_div(packed_recv_count[0], block_m));
            shared_local_expert_idx = 0;
            #pragma unroll
            for (int i = 1; i < num_local_experts; i++) {
                shared_vaild_signal_prefix_sum[i] = shared_vaild_signal_prefix_sum[i-1] + 
                                                    (packed_recv_count[i] == 0 ? 1 : ceil_div(packed_recv_count[i], block_m));
            }
            shared_vaild_signal_sum = shared_vaild_signal_prefix_sum[num_local_experts-1];
        }
        __syncthreads();
    }

    // Issue IBGDA sends, non-overlap mode only loops once
    initial_idx = overlap ? sm_id : responsible_expert_idx;
    loop_bound  = overlap ? shared_vaild_signal_sum : num_experts;
    step_size   = overlap ? num_sms : num_experts;
    for (int vaild_signal_idx = initial_idx; vaild_signal_idx < loop_bound; vaild_signal_idx += step_size) {
        
        // Find the owning local_expert_idx by scanning the prefix-sum array
        if (overlap) {
            if (sub_warp_id == 0 and lane_id == 0) {
                while (vaild_signal_idx >= shared_vaild_signal_prefix_sum[shared_local_expert_idx])
                    shared_local_expert_idx++;
            }
            __syncthreads();
        }
        
        auto dst_rank = responsible_expert_idx / num_local_experts;
        const auto local_expert_idx = overlap ? shared_local_expert_idx : responsible_expert_idx % num_local_experts;
        const auto global_expert_idx = rank * num_local_experts + local_expert_idx;
        const auto layout = __ldg(layout_range + local_expert_idx * num_ranks + dst_rank);
        const auto local_x = static_cast<const int4*>(x) +
                local_expert_idx * num_ranks * num_max_dispatch_tokens_per_rank * hidden_bf16_int4;
        const auto local_src_info = src_info + local_expert_idx * num_ranks * num_max_dispatch_tokens_per_rank;
        const auto rdma_send_x_vec = static_cast<uint8_t*>(rdma_send_x) +
                local_expert_idx * num_ranks * num_max_dispatch_tokens_per_rank * num_bytes_per_slot;

        // Unpack layout
        int offset, num_tokens_to_send;
        unpack2(layout, num_tokens_to_send, offset);

        // Wait the corresponding comp_signal to reach the threshold
        int num_tokens_per_expert, num_signal_per_expert, local_expert_signal_idx;
        const int* gemm_comp_signal;
        if (overlap) {
            num_tokens_per_expert = packed_recv_count[local_expert_idx];
            num_signal_per_expert = ceil_div(num_ranks * num_max_dispatch_tokens_per_rank, block_m);
            local_expert_signal_idx = (local_expert_idx == 0) ? vaild_signal_idx : 
                                      vaild_signal_idx - shared_vaild_signal_prefix_sum[local_expert_idx-1];
            gemm_comp_signal = comp_signal + num_signal_per_expert * local_expert_idx + local_expert_signal_idx;
        
            if (sub_warp_id == 0 and lane_id == 0 and num_tokens_per_expert != 0) {
                while (ld_acquire_global(gemm_comp_signal) != threshold);
            }
            __syncthreads();
        }

        // TMA stuffs
        constexpr int kNumTMABufferBytes = sizeof(int4) * 32 * kNumSendUnrolls;
        constexpr int kNumStages = 3;
        constexpr int kNumPrefetch = 1;
        EP_STATIC_ASSERT(kNumStages == 3 and kNumPrefetch == 1, "Invalid stages");

        auto smem_ptr = smem_buffer + warp_id * (kNumStages * (kNumTMABufferBytes + 16) + kNumMetaBytes);
        uint32_t tma_phase = 0;
        auto tma_buffers   = PatternVisitor([=](const int& i) { return reinterpret_cast<int4*>(smem_ptr + i * (kNumTMABufferBytes + 16)); });
        auto full_barriers = PatternVisitor([=](const int& i) { return reinterpret_cast<uint64_t*>(smem_ptr + i * (kNumTMABufferBytes + 16) + kNumTMABufferBytes); });
        auto meta_buffers  = kUseLogFMT ? reinterpret_cast<nv_bfloat162*>(smem_ptr + kNumStages * (kNumTMABufferBytes + 16)) : nullptr;
        EP_STATIC_ASSERT(kNumSendUnrolls * kNumStages <= 12, "TMA buffer size exceed limit");

        // Initialize m-barriers
        if (lane_id < kNumStages) {
            mbarrier_init(full_barriers[lane_id], 1);
            fence_barrier_init();
        }
        __syncwarp();

        constexpr int kNumIters = hidden_bf16_int4_pad / (32 * kNumSendUnrolls);
        auto tma_load_and_arrive = [&](const int& stage_idx, const int4* gmem_ptr, const int& num_bytes) {
            tma_load_1d(tma_buffers[stage_idx], gmem_ptr, full_barriers[stage_idx], num_bytes);
            mbarrier_arrive_and_expect_tx(full_barriers[stage_idx], num_bytes);
        };
        auto get_num_tma_bytes = [&](const int& offset_int4) {
            return min(kNumTMABufferBytes, static_cast<int>((hidden_bf16_int4 - offset_int4) * sizeof(int4)));
        };

        // Issue IBGDA send
<<<<<<< HEAD
        auto token_start_idx = overlap ? local_expert_signal_idx * block_m : offset;
        auto token_end_idx = overlap ? min((local_expert_signal_idx + 1) * block_m, num_tokens_per_expert) : (offset + num_tokens_to_send);
        for (int token_idx = sub_warp_id + token_start_idx; token_idx < token_end_idx; token_idx += num_warps_per_group) {
            const auto x_int4 = local_x + token_idx * hidden_bf16_int4;
            const auto rdma_send_type_row = reinterpret_cast<int*>(rdma_send_x_vec + token_idx * num_bytes_per_slot);
            const auto rdma_send_x_vec_row = reinterpret_cast<uint8_t*>(rdma_send_type_row);

            // Copy directly to local rank, or copy to buffer and issue RDMA
            overlap ? (dst_rank = __shfl_sync(0xffffffff, static_cast<int>(__ldg(local_src_info + token_idx) >> 32), 0)) : 0;
            const auto src_idx = __shfl_sync(0xffffffff, static_cast<int>(__ldg(local_src_info + token_idx) & 0xffffffff), 0);
            const auto buf_ptr = reinterpret_cast<int64_t>(rdma_send_x_vec_row);
            const auto dst_ptr = reinterpret_cast<uint64_t>(rdma_recv_x) + (global_expert_idx * num_max_dispatch_tokens_per_rank + src_idx) * num_bytes_per_slot;
            const auto dst_p2p_ptr = nvshmemi_get_p2p_ptr(dst_ptr, rank, dst_rank);
            int num_send_bytes = hidden * sizeof(nv_bfloat16);

            if (not zero_copy or dst_p2p_ptr != 0) {
                // Read from `cpy_src_int4_ptr` and copy into `cpy_dst_int4_ptr`
                const auto cpy_src_int4_ptr = zero_copy ? reinterpret_cast<int4*>(buf_ptr) : x_int4;
                const auto cpy_dst_int4_ptr = dst_p2p_ptr == 0 ? reinterpret_cast<int4*>(buf_ptr) : reinterpret_cast<int4*>(dst_p2p_ptr);

                // Prefetch
                if (elect_one_sync())
                    tma_load_and_arrive(0, cpy_src_int4_ptr, get_num_tma_bytes(0));
                __syncwarp();
=======
        if (not is_rank_masked<true>(mask_buffer_ptr, dst_rank)) {
            for (int token_idx = offset + sub_warp_id; token_idx < offset + num_tokens_to_send; token_idx += num_warps_per_group) {
                const auto x_int4 = local_x + token_idx * hidden_bf16_int4;
                const auto rdma_send_type_row = reinterpret_cast<int*>(rdma_send_x_vec + token_idx * num_bytes_per_slot);
                const auto rdma_send_x_vec_row = reinterpret_cast<uint8_t*>(rdma_send_type_row);

                // Copy directly to local rank, or copy to buffer and issue RDMA
                const auto src_idx = __shfl_sync(0xffffffff, __ldg(local_src_info + token_idx), 0);
                const auto buf_ptr = reinterpret_cast<int64_t>(rdma_send_x_vec_row);
                const auto dst_ptr = reinterpret_cast<uint64_t>(rdma_recv_x) + (global_expert_idx * num_max_dispatch_tokens_per_rank + src_idx) * num_bytes_per_slot;
                const auto dst_p2p_ptr = nvshmemi_get_p2p_ptr(dst_ptr, rank, dst_rank);
                int num_send_bytes = hidden * sizeof(nv_bfloat16);
>>>>>>> e02e4d2e

                if (not zero_copy or dst_p2p_ptr != 0) {
                    // Read from `cpy_src_int4_ptr` and copy into `cpy_dst_int4_ptr`
                    const auto cpy_src_int4_ptr = zero_copy ? reinterpret_cast<int4*>(buf_ptr) : x_int4;
                    const auto cpy_dst_int4_ptr = dst_p2p_ptr == 0 ? reinterpret_cast<int4*>(buf_ptr) : reinterpret_cast<int4*>(dst_p2p_ptr);

                    // Prefetch
                    if (elect_one_sync())
                        tma_load_and_arrive(0, cpy_src_int4_ptr, get_num_tma_bytes(0));
                    __syncwarp();

                    int tma_offset_bytes = kNumMetaBytes;
                    #pragma unroll
                    for (int i = lane_id * kNumSendUnrolls, iter_idx = 0; i < hidden_bf16_int4_pad; i += 32 * kNumSendUnrolls, ++ iter_idx) {
                        // Load the next iteration
                        const int& stage_idx = iter_idx % kNumStages;
                        const int& next_stage_idx = (iter_idx + 1) % kNumStages;
                        if (iter_idx + 1 < kNumIters and elect_one_sync()) {
                            tma_store_wait<kNumStages - kNumPrefetch - 1>();
                            const auto& offset_int4 = i + 32 * kNumSendUnrolls;
                            tma_load_and_arrive(next_stage_idx, cpy_src_int4_ptr + offset_int4, get_num_tma_bytes(offset_int4));
                        }
                        __syncwarp();

                        // Wait the current TMA arrival
                        EP_STATIC_ASSERT(kNumStages < 32, "Too many stages");
                        mbarrier_wait<true>(full_barriers[stage_idx], tma_phase, stage_idx);
                        if constexpr (kUseLogFMT) {
                            // Cast if possible
                            constexpr int kNumInt4PerDivision = 128 / kNumElemsPerInt4;
                            int num_tma_bytes = logfmt_encode<kNumSendUnrolls>(
                                tma_buffers[stage_idx],
                                // NOTES: only the leader lane will write the result
                                (i % kNumInt4PerDivision == 0) ? meta_buffers + i / kNumInt4PerDivision : nullptr,
                                lane_id);
                            if (elect_one_sync())
                                tma_store_1d(tma_buffers[stage_idx], reinterpret_cast<uint8_t*>(cpy_dst_int4_ptr) + tma_offset_bytes, num_tma_bytes);
                            tma_offset_bytes += num_tma_bytes;
                        } else {
                            // BF16 original values
                            if (elect_one_sync())
                                tma_store_1d(tma_buffers[stage_idx], cpy_dst_int4_ptr + i, get_num_tma_bytes(i));
                        }
                        __syncwarp();
                    }

                    // Store metadata (min/max values) for LogFMT
                    if constexpr (kUseLogFMT) {
                        num_send_bytes = tma_offset_bytes;
                        if (elect_one_sync())
                            tma_store_1d(meta_buffers, cpy_dst_int4_ptr, kNumMetaBytes);
                    }

                    // Flush all stores
                    tma_store_wait<0>();
                    __syncwarp();
                }

                // Issue RDMA
                // NOTES: for zero-copy mode, we assume the data is already in the send buffer
                if (dst_p2p_ptr == 0)
                    nvshmemi_ibgda_put_nbi_warp(dst_ptr, buf_ptr, num_send_bytes, dst_rank, local_expert_idx, lane_id, token_idx - offset);
            }
<<<<<<< HEAD

            // Issue RDMA
            // NOTES: for zero-copy mode, we assume the data is already in the send buffer
            if (dst_p2p_ptr == 0)
                nvshmemi_ibgda_put_nbi_warp(dst_ptr, buf_ptr, num_send_bytes, dst_rank, local_expert_idx, lane_id, token_idx);
=======
>>>>>>> e02e4d2e
        }
        asm volatile("bar.sync %0, %1;" :: "r"(warp_group_id + 1), "r"(num_warps_per_group * 32));

        auto send_finish_flag = [&](int dst_rank) {
            while (ld_acquire_global(atomic_clean_flag) == 0);
            auto dst_ptr = reinterpret_cast<uint64_t>(rdma_recv_flag + global_expert_idx);
            auto dst_p2p_ptr = nvshmemi_get_p2p_ptr(dst_ptr, rank, dst_rank);
            if (not is_rank_masked(mask_buffer_ptr, dst_rank)) {
                if (dst_p2p_ptr == 0) {
                    nvshmemi_ibgda_amo_nonfetch_add(reinterpret_cast<int*>(dst_ptr), 1, dst_rank, local_expert_idx);
                } else {
                    st_release_sys_global(reinterpret_cast<int*>(dst_p2p_ptr), 1);
                }
            }
            atomic_add_release_global(atomic_clean_flag, -1);
        };

        if (overlap) {
            // Put the finishing flag for overlap mode
            bool put_finish_flag = false;
            if (sub_warp_id == 0) {
                if (lane_id == 0) {
                    const auto finish_counter = (num_tokens_per_expert == 0 ? 1 : ceil_div(num_tokens_per_expert, block_m));
                    if ((atomicAdd(atomic_finish_counter_per_expert + local_expert_idx, 1) + 1) == finish_counter)
                        put_finish_flag = true;
                }
                put_finish_flag = __shfl_sync(0xffffffff, put_finish_flag, 0);
            }
            __syncthreads();

            if (sub_warp_id == 0 and put_finish_flag) {
                for (int dst_rank = lane_id; dst_rank < num_ranks; dst_rank += 32) {
                    send_finish_flag(dst_rank);
                }
                if (lane_id == 0)
                    atomic_finish_counter_per_expert[local_expert_idx] = 0;
            }
            __syncthreads();
        }
        else {
            // Put the finishing flag for non-overlap mode
            EP_DEVICE_ASSERT(num_warps_per_group > 1 and num_warp_groups < 16);
            if (sub_warp_id == 1 and lane_id == 0) {
                send_finish_flag(dst_rank);
            }
            __syncwarp();
        }

        // Destroy m-barriers
        if (lane_id < kNumStages) {
            mbarrier_inval(full_barriers[lane_id]);
            fence_barrier_init();
        }
        __syncwarp();
    }

    // Receiving phase
    LOW_LATENCY_COMBINE_RECV:
    if ((phases & LOW_LATENCY_RECV_PHASE) == 0)
        return;

    // Wait all ranks to arrive
    if (responsible_expert_idx < num_experts) {
        EP_DEVICE_ASSERT(num_warps_per_group > 1);
        if (sub_warp_id == 0 and lane_id == 0) {
            const auto src_rank = responsible_expert_idx / num_local_experts;
            auto start_time = clock64();
            uint64_t wait_recv_cost = 0;
            if (not is_rank_masked(mask_buffer_ptr, src_rank)) {
                while (ld_acquire_sys_global(rdma_recv_flag + responsible_expert_idx) == 0   // recv not ready
                       && (wait_recv_cost = clock64() - start_time) <= NUM_TIMEOUT_CYCLES    // not timeout
                );
            }
            // Mask rank if timeout
            if (wait_recv_cost > NUM_TIMEOUT_CYCLES) {
                printf("Warning: DeepEP timeout for combine receive, rank %d, local_expert_idx %d, src_rank %d\n", rank, responsible_expert_idx % num_local_experts, src_rank);
                if (mask_buffer_ptr == nullptr)
                    trap();
                atomicExch(mask_buffer_ptr + src_rank, 1);
            }

            if (combine_wait_recv_cost_stats != nullptr) {
                atomicAdd(reinterpret_cast<unsigned long long*>(combine_wait_recv_cost_stats + src_rank), wait_recv_cost);
            }
        }
    }
    cg::this_grid().sync();

    // Reassign warp groups
    constexpr int kMaxNumGroups = 2;
    const int num_decode_warps = hidden_bf16_int4_pad / (kNumRecvUnrolls * 32);
    const int num_groups = min(kMaxNumGroups, (num_threads / 32) / (num_decode_warps + 1));
    const int decode_warp_idx = __shfl_sync(0xffffffff, warp_id % (num_decode_warps + 1), 0);
    const int group_idx = __shfl_sync(0xffffffff, warp_id / (num_decode_warps + 1), 0);
    EP_STATIC_ASSERT(kHidden % (32 * kNumElemsPerInt4) == 0, "Invalid vectorization");
    EP_DEVICE_ASSERT(num_topk <= 32);
    EP_DEVICE_ASSERT(num_groups > 0);

    if (group_idx < num_groups) {
        constexpr int kNumStages = 3;
        constexpr int kNumTMABufferBytes = 16 * 2 + kHidden * 2;
        constexpr int kNumBF16PerWarpBytes = 32 * kNumRecvUnrolls * kNumElemsPerInt4 * 2;
        constexpr int kNumLogFMTPerWarpBytes = kNumBF16PerWarpBytes / 16 * 10;
        constexpr int kNumDivisionBytes = kNumDivisions * sizeof(uint32_t);
        constexpr int kNumBytesPerGroup = kNumStages * kNumTMABufferBytes + kHidden * 2 + kNumStages * kNumDivisionBytes * 3;

        // Reallocate shared memory
        const auto smem_group_buffer = smem_buffer + kNumBytesPerGroup * group_idx;
        auto full_barriers  = PatternVisitor([=](const int& i) { return reinterpret_cast<uint64_t*>(smem_group_buffer + i * kNumTMABufferBytes); });
        auto empty_barriers = PatternVisitor([=](const int& i) { return reinterpret_cast<uint64_t*>(smem_group_buffer + i * kNumTMABufferBytes + 8); });
        auto tma_ld_buffers = PatternVisitor([=](const int& i) { return reinterpret_cast<uint8_t* >(smem_group_buffer + i * kNumTMABufferBytes + 16); });
        auto tma_st_buffers = PatternVisitor([=](const int& i) { return reinterpret_cast<uint32_t*>(smem_group_buffer + kNumStages * kNumTMABufferBytes + i * kNumBF16PerWarpBytes); });

        // Redundant when logfmt is disabled
        const auto smem_group_ptr = smem_group_buffer + kNumStages * kNumTMABufferBytes + kHidden * 2;
        auto log_amax_buffers  = PatternVisitor([=](const int& i) { return reinterpret_cast<float*>(smem_group_ptr + i * kNumDivisionBytes); });
        auto log_amin_buffers  = PatternVisitor([=](const int& i) { return reinterpret_cast<float*>(smem_group_ptr + kNumStages * kNumDivisionBytes + i * kNumDivisionBytes); });
        auto cast_info_buffers = PatternVisitor([=](const int& i) { return reinterpret_cast<int*>  (smem_group_ptr + kNumStages * kNumDivisionBytes * 2 + i * kNumDivisionBytes); });

        uint32_t tma_phase = 0;
        EP_STATIC_ASSERT(kNumStages < 32, "Too many stages");
        if (decode_warp_idx == num_decode_warps)
            tma_phase = (1 << kNumStages) - 1;

        // Initialize m-barriers
        if (decode_warp_idx == num_decode_warps and lane_id < kNumStages) {
            mbarrier_init(full_barriers[lane_id], 1);
            mbarrier_init(empty_barriers[lane_id], num_decode_warps);
        }
        asm volatile("bar.sync %0, %1;" :: "r"(group_idx + 1), "r"((num_decode_warps + 1) * 32));

        int stage_idx = 0, topk_idx_by_lane = 0;
        EP_STATIC_ASSERT(kNumMaxTopk <= 32, "Invalid number of topks");
        if (decode_warp_idx == num_decode_warps) {
            // TMA load warp
            for (int token_idx = sm_id + num_sms * group_idx; token_idx < num_combined_tokens; token_idx += num_sms * num_groups) {
                if (lane_id < num_topk)
                    topk_idx_by_lane = static_cast<int>(__ldg(topk_idx + token_idx * num_topk + lane_id));
                for (int i = 0; i < num_topk; ++ i) {
                    int topk_idx_reg = __shfl_sync(0xffffffff, topk_idx_by_lane, i);
                    if (topk_idx_reg < 0)
                        continue;
                    if (is_rank_masked(mask_buffer_ptr, topk_idx_reg / num_local_experts))
                        continue;

                    mbarrier_wait<true>(empty_barriers[stage_idx], tma_phase, stage_idx);
                    auto buffer = static_cast<uint8_t*>(rdma_recv_x) + (topk_idx_reg * num_max_dispatch_tokens_per_rank + token_idx) * num_bytes_per_slot;
                    if constexpr (kUseLogFMT) {
                        logfmt_check_amaxmin<kNumDivisions / 2, kNumSendUnrolls, kNumRecvUnrolls>(
                            buffer, reinterpret_cast<float2*>(log_amax_buffers[stage_idx]),
                            reinterpret_cast<float2*>(log_amin_buffers[stage_idx]), cast_info_buffers[stage_idx], lane_id);
                    }
                    if (elect_one_sync()) {
                        int num_casted = 0;
                        if constexpr (kUseLogFMT) {
                            const auto& info = cast_info_buffers[stage_idx][num_decode_warps - 1];
                            num_casted = (info >> 1) + (info & 1);
                        }
                        int num_tma_bytes = num_casted * kNumLogFMTPerWarpBytes + (num_decode_warps - num_casted) * kNumBF16PerWarpBytes;
                        tma_load_1d(tma_ld_buffers[stage_idx], buffer + (kUseLogFMT ? kNumMetaBytes : 0), full_barriers[stage_idx], num_tma_bytes);
                        mbarrier_arrive_and_expect_tx(full_barriers[stage_idx], num_tma_bytes);
                    }
                    __syncwarp();
                    stage_idx = (stage_idx + 1) % kNumStages;
                }
            }
        } else {
            // Reduction warps
            float topk_weights_by_lane;
            for (int token_idx = sm_id + num_sms * group_idx; token_idx < num_combined_tokens; token_idx += num_sms * num_groups) {
                if (lane_id < num_topk) {
                    topk_idx_by_lane = static_cast<int>(__ldg(topk_idx + token_idx * num_topk + lane_id));
                    topk_weights_by_lane = __ldg(topk_weights + token_idx * num_topk + lane_id);
                }
                __syncwarp();

                float combined_values[kNumElemsPerInt4 * kNumRecvUnrolls] = {0.0f};
                for (int i = 0; i < num_topk; ++ i) {
                    int topk_idx_reg = __shfl_sync(0xffffffff, topk_idx_by_lane, i);
                    if (topk_idx_reg < 0)
                        continue;
                    if (is_rank_masked(mask_buffer_ptr, topk_idx_reg / num_local_experts))
                        continue;
                    const auto& topk_weight = __shfl_sync(0xffffffff, topk_weights_by_lane, i);

                    mbarrier_wait<true>(full_barriers[stage_idx], tma_phase, stage_idx);
                    if constexpr (kUseLogFMT) {
                        const auto& info = cast_info_buffers[stage_idx][decode_warp_idx];
                        bool enable_cast = info & 1;
                        int num_casted_prefix = info >> 1;
                        int tma_offset = kNumLogFMTPerWarpBytes * num_casted_prefix + kNumBF16PerWarpBytes * (decode_warp_idx - num_casted_prefix);
                        int division_idx = decode_warp_idx * (kNumRecvUnrolls * 2) + lane_id * kNumRecvUnrolls / 16;
                        decode_and_accumulate<kNumRecvUnrolls>(
                            reinterpret_cast<uint32_t*>(tma_ld_buffers[stage_idx] + tma_offset + (enable_cast ? kNumLogFMTPerWarpBytes : kNumBF16PerWarpBytes) / 32 * lane_id),
                            combined_values, log_amax_buffers[stage_idx][division_idx], log_amin_buffers[stage_idx][division_idx], enable_cast, topk_weight
                        );
                    } else {
                        int tma_offset = kNumBF16PerWarpBytes * decode_warp_idx;
                        decode_and_accumulate<kNumRecvUnrolls>(
                            reinterpret_cast<uint32_t*>(tma_ld_buffers[stage_idx] + tma_offset + kNumBF16PerWarpBytes / 32 * lane_id),
                            combined_values, 0, 0, false, topk_weight
                        );
                    }

                    if (elect_one_sync())
                        mbarrier_arrive(empty_barriers[stage_idx]);
                    stage_idx = (stage_idx + 1) % kNumStages;
                }
                tma_store_wait<0>();

                #pragma unroll
                for (int k = 0; k < kNumRecvUnrolls * 4; ++ k) {
                    auto combined_pack = __nv_bfloat162(combined_values[k * 2], combined_values[k * 2 + 1]);
                    tma_st_buffers[decode_warp_idx][kNumRecvUnrolls * 4 * lane_id + k] = *reinterpret_cast<uint32_t*>(&combined_pack);
                }
                tma_store_fence();
                if (elect_one_sync()) {
                    tma_store_1d(tma_st_buffers[decode_warp_idx],
                                 static_cast<int4*>(combined_x) + token_idx * hidden_bf16_int4 + decode_warp_idx * kNumRecvUnrolls * 32,
                                 kNumBF16PerWarpBytes);
                }
                __syncwarp();
            }
        }
    }
}

void combine(void* combined_x,
             void* rdma_recv_x, int* rdma_recv_flag, void* rdma_send_x,
<<<<<<< HEAD
             const void* x, const int64_t* topk_idx, const float* topk_weights,
             const int64_t* src_info, const int64_t* layout_range,
             bool overlap, int* packed_recv_count, int* comp_signal, int block_m, int threshold,
=======
             const void* x, const topk_idx_t* topk_idx, const float* topk_weights,
             const int* src_info, const int64_t* layout_range,
             int* mask_buffer_ptr,
>>>>>>> e02e4d2e
             int64_t* combine_wait_recv_cost_stats,
             int* next_clean, int num_next_clean_int,
             int num_combined_tokens, int hidden, int num_max_dispatch_tokens_per_rank,
             int num_topk, int num_experts, int rank, int num_ranks,
             bool use_logfmt,
             void* workspace, int num_device_sms, int num_sms,
             cudaStream_t stream, int phases, bool zero_copy) {
    constexpr int kNumMaxTopk = 11;
    constexpr int kNumMaxExperts = 288;
    int num_warp_groups, num_warps_per_group, num_recv_per_sm, num_warps;

    if (overlap == true and phases == LOW_LATENCY_SEND_PHASE) {
        num_warp_groups = 1;
        num_warps_per_group = 32;
        num_recv_per_sm = ceil_div(num_combined_tokens, num_device_sms);
        EP_HOST_ASSERT(num_warp_groups > 0 and num_warps_per_group > 0 and num_recv_per_sm >= 0);

        num_warps = num_warp_groups * num_warps_per_group;
    }
    else {
        num_warp_groups = ceil_div(num_experts, num_device_sms);
        num_warps_per_group = 32 / num_warp_groups;
        num_recv_per_sm = ceil_div(num_combined_tokens, num_device_sms);
        EP_HOST_ASSERT(num_warp_groups > 0 and num_warps_per_group > 0 and num_recv_per_sm >= 0);

        num_warps = num_warp_groups * num_warps_per_group;
        num_sms = max(ceil_div(num_experts, num_warp_groups),
                             num_recv_per_sm == 0 ? 1 : ceil_div(num_combined_tokens, num_recv_per_sm));
    }

    // Check workspace
    auto atomic_clean_flag = static_cast<int*>(workspace);
    auto atomic_finish_counter_per_expert = atomic_clean_flag + 1;
    EP_HOST_ASSERT((1 + num_experts) * sizeof(int) <= NUM_WORKSPACE_BYTES);
    EP_HOST_ASSERT(num_topk <= kNumMaxTopk);
    EP_HOST_ASSERT(num_experts <= kNumMaxExperts);

    // Online cast cannot use zero-copy
    EP_HOST_ASSERT(not (zero_copy and use_logfmt));

    constexpr int kNumStages = 3;
    constexpr int kNumMaxUnrolls = 4;
    constexpr int kMaxNumGroups = 2;

    // Send buffer size
    const int num_meta_bytes = hidden / 128 * 4;
    const int num_send_tma_bytes = 32 * sizeof(int4) * kNumMaxUnrolls + 16;
    const int smem_send_size = num_warps * (kNumStages * num_send_tma_bytes + num_meta_bytes);

    // Receive buffer size
    const int num_recv_tma_bytes = 16 + hidden * 2;
    const int smem_recv_size = kMaxNumGroups * (kNumStages * num_recv_tma_bytes + hidden * 2 + kNumStages * num_meta_bytes * 3);

    // Total requirement
    const int smem_size = max(smem_send_size, smem_recv_size);

#define COMBINE_LAUNCH_CASE(hidden) { \
auto combine_func = use_logfmt ? \
    combine<true, hidden, kNumMaxTopk, kNumMaxExperts, kNumMaxUnrolls> : \
    combine<false, hidden, kNumMaxTopk, kNumMaxExperts, kNumMaxUnrolls>; \
SET_SHARED_MEMORY_FOR_TMA(combine_func); \
LAUNCH_KERNEL(&cfg, combine_func, \
              combined_x, \
              rdma_recv_x, rdma_recv_flag, rdma_send_x, \
              x, topk_idx, topk_weights, src_info, layout_range, \
<<<<<<< HEAD
              overlap, packed_recv_count, comp_signal, block_m, threshold, \
=======
              mask_buffer_ptr, \
>>>>>>> e02e4d2e
              combine_wait_recv_cost_stats, \
              next_clean, num_next_clean_int, \
              atomic_clean_flag, atomic_finish_counter_per_expert, \
              num_combined_tokens, hidden, num_topk, \
              num_max_dispatch_tokens_per_rank, \
              num_experts, rank, num_ranks, \
              num_warp_groups, num_warps_per_group, \
              phases, zero_copy); } break

    SETUP_LAUNCH_CONFIG(num_sms, num_warps * 32, stream);
    SWITCH_HIDDEN(COMBINE_LAUNCH_CASE);
#undef COMBINE_LAUNCH_CASE
}

template <int kNumThreads> __launch_bounds__(kNumThreads, 1)
__global__ void query_mask_buffer(int* mask_buffer_ptr, int num_ranks, int* mask_tensor) {
    const auto num_sms = static_cast<int>(gridDim.x);
    const auto sm_id = static_cast<int>(blockIdx.x);
    const auto num_threads = num_sms * kNumThreads;
    const auto thread_id = sm_id * kNumThreads + static_cast<int>(threadIdx.x);
    for (int rank_id = thread_id; rank_id < num_ranks; rank_id += num_threads) {
        mask_tensor[rank_id] = mask_buffer_ptr[rank_id];
    }
}

void query_mask_buffer(int* mask_buffer_ptr, int num_ranks, int* mask_tensor, cudaStream_t stream) {
    constexpr int num_sms = 1;
    constexpr int kNumThreads = 1024;
    SETUP_LAUNCH_CONFIG(num_sms, kNumThreads, stream);
    LAUNCH_KERNEL(&cfg, query_mask_buffer<kNumThreads>, mask_buffer_ptr, num_ranks, mask_tensor);
}


template <int kNumThreads> __launch_bounds__(kNumThreads, 1)
__global__ void update_mask_buffer(int* mask_buffer_ptr, int rank_to_mask, bool mask) {
    const auto sm_id = static_cast<int>(blockIdx.x);
    const auto thread_id = static_cast<int>(threadIdx.x);
    if (sm_id == 0 && thread_id == 0) {
        atomicExch(mask_buffer_ptr + rank_to_mask, mask ? 1 : 0);
    }
}

void update_mask_buffer(int* mask_buffer_ptr, int rank, bool mask, cudaStream_t stream) {
    constexpr int num_sms = 1;
    constexpr int kNumThreads = 32;
    SETUP_LAUNCH_CONFIG(num_sms, kNumThreads, stream);
    LAUNCH_KERNEL(&cfg, update_mask_buffer<kNumThreads>, mask_buffer_ptr, rank, mask);
}


template <int kNumThreads> __launch_bounds__(kNumThreads, 1)
__global__ void clean_mask_buffer(int* mask_buffer_ptr, int num_ranks) {
    auto thread_id = static_cast<int>(threadIdx.x);
    #pragma unroll
    for (int i = thread_id; i < num_ranks; i += kNumThreads)
    mask_buffer_ptr[i] = 0;
}

void clean_mask_buffer(int* mask_buffer_ptr, int num_ranks, cudaStream_t stream) {
    constexpr int num_sms = 1;
    constexpr int kNumThreads = 32;
    SETUP_LAUNCH_CONFIG(num_sms, kNumThreads, stream);
    LAUNCH_KERNEL(&cfg, clean_mask_buffer<kNumThreads>, mask_buffer_ptr, num_ranks);
}

} // namespace internode_ll

} // namespace deep_ep<|MERGE_RESOLUTION|>--- conflicted
+++ resolved
@@ -651,15 +651,10 @@
 __global__ __launch_bounds__(1024, 1) void
 combine(void* combined_x,
         void* rdma_recv_x, int* rdma_recv_flag, void* rdma_send_x,
-<<<<<<< HEAD
-        const void* x, const int64_t* topk_idx, const float* topk_weights,
+        const void* x, const topk_idx_t* topk_idx, const float* topk_weights,
         const int64_t* src_info, const int64_t* layout_range,
-        bool overlap, int* packed_recv_count, int* comp_signal, int block_m, int threshold, 
-=======
-        const void* x, const topk_idx_t* topk_idx, const float* topk_weights,
-        const int* src_info, const int64_t* layout_range,
+        bool overlap, int* packed_recv_count, int* comp_signal, int block_m, int threshold,
         int* mask_buffer_ptr,
->>>>>>> e02e4d2e
         int64_t* combine_wait_recv_cost_stats,
         int* next_clean, int num_next_clean_int,
         int* atomic_clean_flag, int* atomic_finish_counter_per_expert,
@@ -813,45 +808,23 @@
         };
 
         // Issue IBGDA send
-<<<<<<< HEAD
-        auto token_start_idx = overlap ? local_expert_signal_idx * block_m : offset;
-        auto token_end_idx = overlap ? min((local_expert_signal_idx + 1) * block_m, num_tokens_per_expert) : (offset + num_tokens_to_send);
-        for (int token_idx = sub_warp_id + token_start_idx; token_idx < token_end_idx; token_idx += num_warps_per_group) {
-            const auto x_int4 = local_x + token_idx * hidden_bf16_int4;
-            const auto rdma_send_type_row = reinterpret_cast<int*>(rdma_send_x_vec + token_idx * num_bytes_per_slot);
-            const auto rdma_send_x_vec_row = reinterpret_cast<uint8_t*>(rdma_send_type_row);
-
-            // Copy directly to local rank, or copy to buffer and issue RDMA
-            overlap ? (dst_rank = __shfl_sync(0xffffffff, static_cast<int>(__ldg(local_src_info + token_idx) >> 32), 0)) : 0;
-            const auto src_idx = __shfl_sync(0xffffffff, static_cast<int>(__ldg(local_src_info + token_idx) & 0xffffffff), 0);
-            const auto buf_ptr = reinterpret_cast<int64_t>(rdma_send_x_vec_row);
-            const auto dst_ptr = reinterpret_cast<uint64_t>(rdma_recv_x) + (global_expert_idx * num_max_dispatch_tokens_per_rank + src_idx) * num_bytes_per_slot;
-            const auto dst_p2p_ptr = nvshmemi_get_p2p_ptr(dst_ptr, rank, dst_rank);
-            int num_send_bytes = hidden * sizeof(nv_bfloat16);
-
-            if (not zero_copy or dst_p2p_ptr != 0) {
-                // Read from `cpy_src_int4_ptr` and copy into `cpy_dst_int4_ptr`
-                const auto cpy_src_int4_ptr = zero_copy ? reinterpret_cast<int4*>(buf_ptr) : x_int4;
-                const auto cpy_dst_int4_ptr = dst_p2p_ptr == 0 ? reinterpret_cast<int4*>(buf_ptr) : reinterpret_cast<int4*>(dst_p2p_ptr);
-
-                // Prefetch
-                if (elect_one_sync())
-                    tma_load_and_arrive(0, cpy_src_int4_ptr, get_num_tma_bytes(0));
-                __syncwarp();
-=======
-        if (not is_rank_masked<true>(mask_buffer_ptr, dst_rank)) {
-            for (int token_idx = offset + sub_warp_id; token_idx < offset + num_tokens_to_send; token_idx += num_warps_per_group) {
+        if (overlap or (not is_rank_masked<true>(mask_buffer_ptr, dst_rank))) {
+            auto token_start_idx = overlap ? local_expert_signal_idx * block_m : offset;
+            auto token_end_idx = overlap ? min((local_expert_signal_idx + 1) * block_m, num_tokens_per_expert) : (offset + num_tokens_to_send);
+            for (int token_idx = sub_warp_id + token_start_idx; token_idx < token_end_idx; token_idx += num_warps_per_group) {
                 const auto x_int4 = local_x + token_idx * hidden_bf16_int4;
                 const auto rdma_send_type_row = reinterpret_cast<int*>(rdma_send_x_vec + token_idx * num_bytes_per_slot);
                 const auto rdma_send_x_vec_row = reinterpret_cast<uint8_t*>(rdma_send_type_row);
 
                 // Copy directly to local rank, or copy to buffer and issue RDMA
-                const auto src_idx = __shfl_sync(0xffffffff, __ldg(local_src_info + token_idx), 0);
+                overlap ? (dst_rank = __shfl_sync(0xffffffff, static_cast<int>(__ldg(local_src_info + token_idx) >> 32), 0)) : 0;
+                if (is_rank_masked<true>(mask_buffer_ptr, dst_rank))
+                    continue;
+                const auto src_idx = __shfl_sync(0xffffffff, static_cast<int>(__ldg(local_src_info + token_idx) & 0xffffffff), 0);
                 const auto buf_ptr = reinterpret_cast<int64_t>(rdma_send_x_vec_row);
                 const auto dst_ptr = reinterpret_cast<uint64_t>(rdma_recv_x) + (global_expert_idx * num_max_dispatch_tokens_per_rank + src_idx) * num_bytes_per_slot;
                 const auto dst_p2p_ptr = nvshmemi_get_p2p_ptr(dst_ptr, rank, dst_rank);
                 int num_send_bytes = hidden * sizeof(nv_bfloat16);
->>>>>>> e02e4d2e
 
                 if (not zero_copy or dst_p2p_ptr != 0) {
                     // Read from `cpy_src_int4_ptr` and copy into `cpy_dst_int4_ptr`
@@ -913,16 +886,8 @@
                 // Issue RDMA
                 // NOTES: for zero-copy mode, we assume the data is already in the send buffer
                 if (dst_p2p_ptr == 0)
-                    nvshmemi_ibgda_put_nbi_warp(dst_ptr, buf_ptr, num_send_bytes, dst_rank, local_expert_idx, lane_id, token_idx - offset);
-            }
-<<<<<<< HEAD
-
-            // Issue RDMA
-            // NOTES: for zero-copy mode, we assume the data is already in the send buffer
-            if (dst_p2p_ptr == 0)
-                nvshmemi_ibgda_put_nbi_warp(dst_ptr, buf_ptr, num_send_bytes, dst_rank, local_expert_idx, lane_id, token_idx);
-=======
->>>>>>> e02e4d2e
+                    nvshmemi_ibgda_put_nbi_warp(dst_ptr, buf_ptr, num_send_bytes, dst_rank, local_expert_idx, lane_id, token_idx);
+            }
         }
         asm volatile("bar.sync %0, %1;" :: "r"(warp_group_id + 1), "r"(num_warps_per_group * 32));
 
@@ -1152,15 +1117,10 @@
 
 void combine(void* combined_x,
              void* rdma_recv_x, int* rdma_recv_flag, void* rdma_send_x,
-<<<<<<< HEAD
-             const void* x, const int64_t* topk_idx, const float* topk_weights,
+             const void* x, const topk_idx_t* topk_idx, const float* topk_weights,
              const int64_t* src_info, const int64_t* layout_range,
              bool overlap, int* packed_recv_count, int* comp_signal, int block_m, int threshold,
-=======
-             const void* x, const topk_idx_t* topk_idx, const float* topk_weights,
-             const int* src_info, const int64_t* layout_range,
              int* mask_buffer_ptr,
->>>>>>> e02e4d2e
              int64_t* combine_wait_recv_cost_stats,
              int* next_clean, int num_next_clean_int,
              int num_combined_tokens, int hidden, int num_max_dispatch_tokens_per_rank,
@@ -1226,11 +1186,8 @@
               combined_x, \
               rdma_recv_x, rdma_recv_flag, rdma_send_x, \
               x, topk_idx, topk_weights, src_info, layout_range, \
-<<<<<<< HEAD
               overlap, packed_recv_count, comp_signal, block_m, threshold, \
-=======
               mask_buffer_ptr, \
->>>>>>> e02e4d2e
               combine_wait_recv_cost_stats, \
               next_clean, num_next_clean_int, \
               atomic_clean_flag, atomic_finish_counter_per_expert, \
