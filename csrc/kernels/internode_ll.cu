--- conflicted
+++ resolved
@@ -1014,14 +1014,13 @@
              void* workspace, int num_device_sms, int num_sms,
              cudaStream_t stream, int phases, bool zero_copy) {
     constexpr int kNumMaxTopk = 9;
-<<<<<<< HEAD
     int num_warp_groups, num_warps_per_group, num_recv_per_sm, num_warps;
 
     if (overlap == true and phases == LOW_LATENCY_SEND_PHASE) {
         num_warp_groups = 1;
         num_warps_per_group = 32;
         num_recv_per_sm = ceil_div(num_combined_tokens, num_device_sms);
-        EP_HOST_ASSERT(num_warp_groups > 0 and num_warps_per_group > 0 and ((num_combined_tokens == 0) or (num_recv_per_sm > 0)));
+        EP_HOST_ASSERT(num_warp_groups > 0 and num_warps_per_group > 0 and num_recv_per_sm >= 0);
 
         num_warps = num_warp_groups * num_warps_per_group;
     }
@@ -1029,21 +1028,12 @@
         num_warp_groups = ceil_div(num_experts, num_device_sms);
         num_warps_per_group = 32 / num_warp_groups;
         num_recv_per_sm = ceil_div(num_combined_tokens, num_device_sms);
-        EP_HOST_ASSERT(num_warp_groups > 0 and num_warps_per_group > 0 and ((num_combined_tokens == 0) or (num_recv_per_sm > 0)));
+        EP_HOST_ASSERT(num_warp_groups > 0 and num_warps_per_group > 0 and num_recv_per_sm >= 0);
 
         num_warps = num_warp_groups * num_warps_per_group;
-        num_sms = max(ceil_div(num_experts, num_warp_groups), ceil_div(num_combined_tokens, num_recv_per_sm));
-    }
-=======
-    const int num_warp_groups = ceil_div(num_experts, num_device_sms);
-    const int num_warps_per_group = 32 / num_warp_groups;
-    const int num_recv_per_sm = ceil_div(num_combined_tokens, num_device_sms);
-    EP_HOST_ASSERT(num_warp_groups > 0 and num_warps_per_group > 0 and num_recv_per_sm >= 0);
-
-    const auto num_warps = num_warp_groups * num_warps_per_group;
-    const auto num_sms = max(ceil_div(num_experts, num_warp_groups),
+        num_sms = max(ceil_div(num_experts, num_warp_groups),
                              num_recv_per_sm == 0 ? 1 : ceil_div(num_combined_tokens, num_recv_per_sm));
->>>>>>> b7fef496
+    }
 
     // Check workspace
     auto atomic_clean_flag = static_cast<int*>(workspace);
