--- conflicted
+++ resolved
@@ -449,14 +449,9 @@
                 local_expert_idx * num_ranks * num_max_dispatch_tokens_per_rank * hidden_int4;
         const auto recv_src_info = packed_recv_src_info + local_expert_idx * num_ranks * num_max_dispatch_tokens_per_rank;
         const auto recv_range = packed_recv_layout_range + local_expert_idx * num_ranks;
-<<<<<<< HEAD
-        const auto num_aligned_scales = align<int>(num_scales, sizeof(float) / sizeof(scale_t));
-        const auto num_aligned_tokens = align<int>(num_ranks * num_max_dispatch_tokens_per_rank, 128);
+        const auto num_aligned_tokens = align_up<int>(num_ranks * num_max_dispatch_tokens_per_rank, 128);
+        const auto num_aligned_scales = align_up<int>(num_scales, sizeof(float) / sizeof(scale_t));
         const auto recv_x_scales = static_cast<scale_t*>(packed_recv_x_scales) + local_expert_idx * num_aligned_tokens * num_aligned_scales;
-=======
-        const auto num_aligned_scales = align_up<int>(num_scales, sizeof(float) / sizeof(scale_t));
-        const auto recv_x_scales = static_cast<scale_t*>(packed_recv_x_scales) + local_expert_idx * num_ranks * num_max_dispatch_tokens_per_rank * num_aligned_scales;
->>>>>>> c5a3e9b7
 
         // Shared between sub-warps in warp groups
         __shared__ int shared_num_recv_tokens[kNumMaxWarpGroups], shared_recv_token_begin_idx[kNumMaxWarpGroups];
