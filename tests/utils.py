import inspect
import json
import tempfile
from pathlib import Path

import numpy as np
import os
import sys
import torch
import torch.distributed as dist
from typing import Optional


def init_dist(local_rank: int, num_local_ranks: int):
    # NOTES: you may rewrite this function with your own cluster settings
    ip = os.getenv('MASTER_ADDR', '127.0.0.1')
    port = int(os.getenv('MASTER_PORT', '8361'))
    num_nodes = int(os.getenv('WORLD_SIZE', 1))
    node_rank = int(os.getenv('RANK', 0))

<<<<<<< HEAD
    print('HACK: remove init_dist assertion')
    # assert (num_local_ranks < 8 and num_nodes == 1) or num_local_ranks == 8
=======
    num_processes = int(os.getenv("DEEPEP_TEST_NUM_PROCESSES", "8"))
    assert (num_local_ranks < num_processes and num_nodes == 1) or num_local_ranks == num_processes
>>>>>>> ad113181

    sig = inspect.signature(dist.init_process_group)
    params = {
        'backend': 'nccl',
        'init_method': f'tcp://{ip}:{port}',
        'world_size': num_nodes * num_local_ranks,
        'rank': node_rank * num_local_ranks + local_rank,
    }
    if 'device_id' in sig.parameters:
        # noinspection PyTypeChecker
        params['device_id'] = torch.device(f'cuda:{local_rank}')
    dist.init_process_group(**params)
    torch.set_default_dtype(torch.bfloat16)
    torch.set_default_device('cuda')
    torch.cuda.set_device(local_rank)

    return dist.get_rank(), dist.get_world_size(), dist.new_group(list(range(num_local_ranks * num_nodes)))


def calc_diff(x: torch.Tensor, y: torch.Tensor):
    x, y = x.double() + 1, y.double() + 1
    denominator = (x * x + y * y).sum()
    sim = 2 * (x * y).sum() / denominator
    return (1 - sim).item()


def per_token_cast_to_fp8(x: torch.Tensor):
    assert x.dim() == 2 and x.size(1) % 128 == 0
    m, n = x.shape
    x_view = x.view(m, -1, 128)
    x_amax = x_view.abs().float().amax(dim=2).view(m, -1).clamp(1e-4)
    return (x_view * (448.0 / x_amax.unsqueeze(2))).to(torch.float8_e4m3fn).view(m, n), (x_amax / 448.0).view(m, -1)


def per_token_cast_back(x_fp8: torch.Tensor, x_scales: torch.Tensor):
    if x_scales.dtype == torch.int:
        x_scales = x_scales.view(dtype=torch.int8).to(torch.int) << 23
        x_scales = x_scales.view(dtype=torch.float)
    x_fp32 = x_fp8.to(torch.float32).view(x_fp8.size(0), -1, 128)
    x_scales = x_scales.view(x_fp8.size(0), -1, 1)
    return (x_fp32 * x_scales).view(x_fp8.shape).to(torch.bfloat16)


def inplace_unique(x: torch.Tensor, num_slots: int):
    assert x.dim() == 2
    mask = x < 0
    x_padded = x.masked_fill(mask, num_slots)
    bin_count = torch.zeros((x.size(0), num_slots + 1), dtype=x.dtype, device=x.device)
    bin_count.scatter_add_(1, x_padded, torch.ones_like(x_padded))
    bin_count = bin_count[:, :num_slots]
    sorted_bin_count, sorted_bin_idx = torch.sort(bin_count, dim=-1, descending=True)
    sorted_bin_idx.masked_fill_(sorted_bin_count == 0, -1)
    sorted_bin_idx = torch.sort(sorted_bin_idx, descending=True, dim=-1).values
    x[:, :].fill_(-1)
    valid_len = min(num_slots, x.size(1))
    x[:, :valid_len] = sorted_bin_idx[:, :valid_len]


def create_grouped_scores(scores: torch.Tensor, group_idx: torch.Tensor, num_groups: int):
    num_tokens, num_experts = scores.shape
    scores = scores.view(num_tokens, num_groups, -1)
    mask = torch.zeros((num_tokens, num_groups), dtype=torch.bool, device=scores.device)
    mask = mask.scatter_(1, group_idx, True).unsqueeze(-1).expand_as(scores)
    return (scores * mask).view(num_tokens, num_experts)


def bench(fn, num_warmups: int = 20, num_tests: int = 30, post_fn=None):
    # Flush L2 cache with 256 MB data
    torch.cuda.synchronize()
    cache = torch.empty(int(256e6 // 4), dtype=torch.int, device='cuda')

    # Warmup
    for _ in range(num_warmups):
        fn()

    # Flush L2
    cache.zero_()

    # Testing
    start_events = [torch.cuda.Event(enable_timing=True) for _ in range(num_tests)]
    end_events = [torch.cuda.Event(enable_timing=True) for _ in range(num_tests)]
    for i in range(num_tests):
        # Record
        start_events[i].record()
        fn()
        end_events[i].record()
        if post_fn is not None:
            post_fn()
    torch.cuda.synchronize()

    times = np.array([s.elapsed_time(e) / 1e3 for s, e in zip(start_events, end_events)])[1:]
    return np.average(times), np.min(times), np.max(times)


class empty_suppress:
    def __enter__(self):
        return self

    def __exit__(self, *_):
        pass


class suppress_stdout_stderr:
    def __enter__(self):
        self.outnull_file = open(os.devnull, 'w')
        self.errnull_file = open(os.devnull, 'w')

        self.old_stdout_fileno_undup = sys.stdout.fileno()
        self.old_stderr_fileno_undup = sys.stderr.fileno()

        self.old_stdout_fileno = os.dup(sys.stdout.fileno())
        self.old_stderr_fileno = os.dup(sys.stderr.fileno())

        self.old_stdout = sys.stdout
        self.old_stderr = sys.stderr

        os.dup2(self.outnull_file.fileno(), self.old_stdout_fileno_undup)
        os.dup2(self.errnull_file.fileno(), self.old_stderr_fileno_undup)

        sys.stdout = self.outnull_file
        sys.stderr = self.errnull_file
        return self

    def __exit__(self, *_):
        sys.stdout = self.old_stdout
        sys.stderr = self.old_stderr

        os.dup2(self.old_stdout_fileno, self.old_stdout_fileno_undup)
        os.dup2(self.old_stderr_fileno, self.old_stderr_fileno_undup)

        os.close(self.old_stdout_fileno)
        os.close(self.old_stderr_fileno)

        self.outnull_file.close()
        self.errnull_file.close()


def bench_kineto(fn, kernel_names, num_tests: int = 30, suppress_kineto_output: bool = False,
                 trace_path: Optional[str] = None, barrier_comm_profiling: bool = False,
                 duplicate_name_period: Optional[int] = None):
    # Profile
    suppress = suppress_stdout_stderr if suppress_kineto_output else empty_suppress
    with suppress():
        schedule = torch.profiler.schedule(wait=0, warmup=1, active=1, repeat=1)
        with torch.profiler.profile(activities=[torch.profiler.ProfilerActivity.CUDA], schedule=schedule) as prof:
            for i in range(2):
                # NOTES: use a large kernel and a barrier to eliminate the unbalanced CPU launch overhead
                if barrier_comm_profiling:
                    lhs = torch.randn((8192, 8192), dtype=torch.float, device='cuda')
                    rhs = torch.randn((8192, 8192), dtype=torch.float, device='cuda')
                    lhs @ rhs
                    dist.all_reduce(torch.ones(1, dtype=torch.float, device='cuda'))
                for _ in range(num_tests):
                    fn()
                prof.step()

    # Parse the profiling table
    assert isinstance(kernel_names, str) or isinstance(kernel_names, tuple)
    is_tupled = isinstance(kernel_names, tuple)
    prof_lines = prof.key_averages().table(sort_by='cuda_time_total', max_name_column_width=100).split('\n')
    kernel_names = (kernel_names, ) if isinstance(kernel_names, str) else kernel_names
    assert all([isinstance(name, str) for name in kernel_names])
    for name in kernel_names:
        assert sum([name in line for line in prof_lines]) == 1, f'Errors of the kernel {name} in the profiling table'

    # Save chrome traces
    if trace_path is not None:
        prof.export_chrome_trace(trace_path)

    # Return average kernel times
    units = {'ms': 1e3, 'us': 1e6}
    kernel_times = []
    for name in kernel_names:
        for line in prof_lines:
            if name in line:
                time_str = line.split()[-2]
                for unit, scale in units.items():
                    if unit in time_str:
                        kernel_times.append(float(time_str.replace(unit, '')) / scale)
                        break
                break

    if duplicate_name_period is None:
        return tuple(kernel_times) if is_tupled else kernel_times[0]
    else:
        detail_times = extract_detail_times_from_prof(prof, kernel_names=kernel_names, duplicate_name_period=duplicate_name_period)
        return tuple(kernel_times) + (detail_times,)


def extract_detail_times_from_prof(prof, kernel_names, duplicate_name_period: int):
    with tempfile.NamedTemporaryFile(suffix=".json") as tmp:
        prof.export_chrome_trace(tmp.name)
        profile_data = json.loads(Path(tmp.name).read_text())

    ans = {}
    for kernel_name in kernel_names:
        name_matcher = f'::{kernel_name}<'
        events = [e for e in profile_data["traceEvents"] if name_matcher in e["name"]]
        events = sorted(events, key=lambda e: e["ts"])
        durations = [e["dur"] / 1e6 for e in events]
        ans[kernel_name] = [list_mean(durations[i::duplicate_name_period]) for i in range(duplicate_name_period)]
    return ans

def list_mean(xs):
    return sum(xs) / len(xs)

def hash_tensor(t: torch.Tensor):
    return t.view(torch.int64).sum().item()<|MERGE_RESOLUTION|>--- conflicted
+++ resolved
@@ -18,13 +18,8 @@
     num_nodes = int(os.getenv('WORLD_SIZE', 1))
     node_rank = int(os.getenv('RANK', 0))
 
-<<<<<<< HEAD
-    print('HACK: remove init_dist assertion')
-    # assert (num_local_ranks < 8 and num_nodes == 1) or num_local_ranks == 8
-=======
     num_processes = int(os.getenv("DEEPEP_TEST_NUM_PROCESSES", "8"))
     assert (num_local_ranks < num_processes and num_nodes == 1) or num_local_ranks == num_processes
->>>>>>> ad113181
 
     sig = inspect.signature(dist.init_process_group)
     params = {
