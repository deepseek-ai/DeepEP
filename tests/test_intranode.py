import os
import time
import torch
import torch.distributed as dist

# noinspection PyUnresolvedReferences
import deep_ep
from utils import init_dist, bench, calc_diff, inplace_unique, per_token_cast_to_fp8, per_token_cast_back

# Test compatibility with low latency functions
import test_low_latency


def test_main(num_sms: int, local_rank: int, num_ranks: int, rank: int, buffer: deep_ep.Buffer, group: dist.ProcessGroup):
    # Settings
    # num_tokens, hidden, num_topk, num_experts = 4096, 7168, 8, (256 // num_ranks) * num_ranks
    num_tokens = int(os.environ.get("DEEPEP_TEST_NUM_TOKENS", "4096"))
    hidden = int(os.environ.get("DEEPEP_TEST_HIDDEN", "7168"))
    num_topk = int(os.environ.get("DEEPEP_TEST_NUM_TOPK", "8"))
    num_experts = int(os.environ.get("DEEPEP_TEST_NUM_EXPERTS", str((256 // num_ranks) * num_ranks)))

    assert num_experts % num_ranks == 0
    if local_rank == 0:
        print(f'[config] num_tokens={num_tokens}, hidden={hidden}, num_topk={num_topk}', flush=True)

    # Random data
    x = torch.ones((num_tokens, hidden), dtype=torch.bfloat16, device='cuda') * rank
    x_pure_rand = torch.randn((num_tokens, hidden), dtype=torch.bfloat16, device='cuda')
    x_e4m3 = per_token_cast_to_fp8(x) if deep_ep.Buffer.is_sm90_compiled() else None
    x_e4m3 = (x_e4m3[0], x_e4m3[1].T.contiguous().T) if x_e4m3 is not None else None
    scores = torch.randn((num_tokens, num_experts), dtype=torch.float32, device='cuda').abs() + 1
    topk_idx = torch.topk(scores, num_topk, dim=-1, largest=True, sorted=False)[1]
    topk_weights = torch.ones((num_tokens, num_topk), dtype=torch.float32, device='cuda') * rank
    topk_weights_pure_rand = torch.randn((num_tokens, num_topk), dtype=torch.float32, device='cuda')
    rank_idx = topk_idx // (num_experts // num_ranks)
    rank_idx.masked_fill_(topk_idx == -1, -1)
    inplace_unique(rank_idx, num_ranks)

    # Expert meta
    num_tokens_per_expert = torch.zeros((num_experts, ), dtype=torch.int, device='cuda')
    for i in range(num_experts):
        num_tokens_per_expert[i] = (topk_idx == i).sum()
    gbl_num_tokens_per_expert = num_tokens_per_expert.clone()
    dist.all_reduce(gbl_num_tokens_per_expert, group=group)

    # Rank layout meta
    num_tokens_per_rank = torch.empty((num_ranks, ), dtype=torch.int, device='cuda')
    token_idx_in_rank = torch.full((num_ranks, num_tokens), -1, dtype=torch.long, device='cuda')
    for i in range(num_ranks):
        num_tokens_per_rank[i] = (rank_idx == i).sum()
        token_sel = (rank_idx == i).max(dim=-1)[0]
        count = token_sel.sum().item()
        tokens = torch.sort(token_sel.to(torch.int), descending=True)[1]
        tokens[:count] = torch.sort(tokens[:count])[0]
        token_idx_in_rank[i][tokens[:count]] = torch.arange(count, dtype=torch.long, device='cuda')
    token_idx_in_rank = token_idx_in_rank.T.contiguous().to(torch.int)
    is_token_in_rank = token_idx_in_rank >= 0
    gbl_num_tokens_per_rank = num_tokens_per_rank.clone()
    dist.all_reduce(gbl_num_tokens_per_rank, group=group)

    ref_num_tokens_per_rank, _, ref_num_tokens_per_expert, ref_is_token_in_rank, _ = \
        buffer.get_dispatch_layout(topk_idx, num_experts)
    assert torch.allclose(ref_num_tokens_per_rank, num_tokens_per_rank)
    assert torch.allclose(ref_num_tokens_per_expert, num_tokens_per_expert)
    assert torch.allclose(ref_is_token_in_rank, is_token_in_rank)
    t = bench(lambda: buffer.get_dispatch_layout(topk_idx, num_experts))[0]
    if local_rank == 0:
        print(f'[layout] Kernel performance: {t * 1000:.3f} ms', flush=True)
        print('', flush=True)
    group.barrier()
    time.sleep(1)

    # Config
    nvl_buffer_size = 256
    config = deep_ep.Config(num_sms, 8, nvl_buffer_size)

    # Test dispatch
    # noinspection PyShadowingNames
    def check_data(check_x, rank_prefix_matrix):
        assert torch.allclose(check_x.amin(dim=1), check_x.amax(dim=1))
        check_start = 0
        for i in range(num_ranks):
            check_end = rank_prefix_matrix[i][rank].item()
            assert (check_x[check_start:check_end, :].int() - i).sum().item() == 0
            check_start = check_end

    for previous_mode in (False, True):
        for async_mode in (False, True):
            for current_x in filter(lambda elem: elem is not None, (x_pure_rand, x, x_e4m3)):
                for with_topk in (False, True):
                    if local_rank == 0:
                        print(f'[testing] Running with {"FP8" if isinstance(current_x, tuple) else "BF16"}, {"with" if with_topk else "without"} top-k (async={async_mode}, previous={previous_mode}) ...', flush=True, end='')
                    dispatch_args = {'x': current_x, 'num_tokens_per_rank': num_tokens_per_rank,  'is_token_in_rank': is_token_in_rank,
                                     'num_tokens_per_expert': num_tokens_per_expert, 'config': config, 'async_finish': async_mode}
                    if with_topk:
                        dispatch_args.update({'topk_idx': topk_idx, 'topk_weights': topk_weights_pure_rand if current_x is x_pure_rand else topk_weights})
                    if previous_mode:
                        dispatch_args.update({'previous_event': buffer.capture()})
                    recv_x, recv_topk_idx, recv_topk_weights, recv_num_tokens_per_expert_list, handle, event = buffer.dispatch(**dispatch_args)
                    event.current_stream_wait() if async_mode else ()
                    recv_x = per_token_cast_back(*recv_x) if isinstance(recv_x, tuple) else recv_x

                    # Checks
                    rank_prefix_matrix = handle[0]
                    assert gbl_num_tokens_per_rank[rank].item() == recv_x.size(0), f'{gbl_num_tokens_per_rank[rank].item()} != {recv_x.size(0)}'
                    assert gbl_num_tokens_per_expert.view(num_ranks, -1)[rank].tolist() == recv_num_tokens_per_expert_list
                    if current_x is not x_pure_rand:
                        check_data(recv_x, rank_prefix_matrix)
                    recv_topk_weights_clone = None
                    if with_topk:
                        # Check `topk_idx`
                        assert (recv_topk_idx.eq(-1) | ((recv_topk_idx >= 0) & (recv_topk_idx < (num_experts // num_ranks)))).sum().item() == recv_topk_idx.numel()
                        for i, count in enumerate(recv_num_tokens_per_expert_list):
                            assert recv_topk_idx.eq(i).sum().item() == count

                        # Check `topk_weights`
                        recv_topk_weights_clone = recv_topk_weights.clone()
                        if current_x is not x_pure_rand:
                            recv_topk_weights[recv_topk_idx.eq(-1)] = recv_topk_weights.amax(dim=1, keepdim=True).expand_as(recv_topk_weights)[recv_topk_idx.eq(-1)]
                            check_data(recv_topk_weights, rank_prefix_matrix)

                    # Test `num_worst_tokens != 0`
                    if with_topk:
                        num_worst_tokens = num_tokens * num_ranks
                        dispatch_args.update({'num_worst_tokens': num_worst_tokens})
                        recv_worst_x, recv_worst_topk_idx, recv_worst_topk_weights, empty_list, _, event = buffer.dispatch(**dispatch_args)
                        event.current_stream_wait() if async_mode else ()
                        recv_worst_x = per_token_cast_back(*recv_worst_x) if isinstance(recv_worst_x, tuple) else recv_worst_x
                        assert len(empty_list) == 0
                        assert num_worst_tokens == recv_worst_x.size(0)
                        assert num_worst_tokens == recv_worst_topk_idx.size(0)
                        assert num_worst_tokens == recv_worst_topk_weights.size(0)
                        assert torch.equal(recv_x, recv_worst_x[:recv_x.size(0)])
                        assert torch.equal(recv_topk_idx, recv_worst_topk_idx[:recv_x.size(0)])
                        assert torch.equal(recv_topk_weights_clone, recv_worst_topk_weights[:recv_x.size(0)])
                        assert torch.all(recv_worst_topk_idx[recv_x.size(0):] == -1).item()

                    # Test cached dispatch (must without top-k staffs)
                    if not with_topk:
                        dispatch_args = {'x': current_x, 'handle': handle, 'config': config, 'async_finish': async_mode}
                        if previous_mode:
                            dispatch_args.update({'previous_event': buffer.capture()})
                        recv_x, _, _, _, _, event = buffer.dispatch(**dispatch_args)
                        event.current_stream_wait() if async_mode else ()
                        recv_x = per_token_cast_back(*recv_x) if isinstance(recv_x, tuple) else recv_x
                        if current_x is not x_pure_rand:
                            check_data(recv_x, rank_prefix_matrix)

                    # Test combine
                    combine_args = {'x': recv_x, 'handle': handle, 'config': config, 'async_finish': async_mode}
                    if with_topk:
                        combine_args.update({'topk_weights': recv_topk_weights})
                    if previous_mode:
                        combine_args.update({'previous_event': buffer.capture()})
                    combined_x, combined_topk_weights, event = buffer.combine(**combine_args)
                    event.current_stream_wait() if async_mode else ()
                    check_x = combined_x.float() / is_token_in_rank.sum(dim=1).unsqueeze(1)
                    ref_x = x_pure_rand if current_x is x_pure_rand else x
                    assert calc_diff(check_x, ref_x) < 5e-6
                    if with_topk:
                        check_topk_weights = combined_topk_weights if (current_x is x_pure_rand) else (combined_topk_weights / is_token_in_rank.sum(dim=1).unsqueeze(1))
                        ref_topk_weights = topk_weights_pure_rand if current_x is x_pure_rand else topk_weights
                        assert calc_diff(check_topk_weights, ref_topk_weights) < 1e-9

                    # For later tuning
                    dispatch_bf16_nvl_recv_bytes = recv_x.numel() * 2
                    combine_bf16_nvl_send_bytes = dispatch_bf16_nvl_recv_bytes

                    if local_rank == 0:
                        print(' passed', flush=True)
    if local_rank == 0:
        print('', flush=True)

    # Tune dispatch performance
    best_dispatch_results = None
    fp8_factor = (1 + 4 / 128) / 2
    for current_x in filter(lambda elem: elem is not None, (x_e4m3, x)):
        best_time, best_results = 1e10, None
        nvl_recv_bytes = (dispatch_bf16_nvl_recv_bytes * fp8_factor) if isinstance(current_x, tuple) else dispatch_bf16_nvl_recv_bytes
        for nvl_chunk_size in tuple(range(4, 33, 2)) + (0, ):
            if nvl_chunk_size > 0:
                config = deep_ep.Config(num_sms, nvl_chunk_size, nvl_buffer_size)
            else:
                # Test default config as well
                deep_ep.Buffer.set_num_sms(num_sms)
                config = deep_ep.Buffer.get_dispatch_config(num_ranks)
            tune_args = {'x': current_x, 'handle': handle, 'config': config}
            t = bench(lambda: buffer.dispatch(**tune_args))[0]
            if t < best_time and nvl_chunk_size > 0:
                best_time, best_results = t, (num_sms, nvl_chunk_size)
            if local_rank == 0:
                print(f'[tuning] SMs {num_sms}, NVL chunk {nvl_chunk_size if nvl_chunk_size else "default"}: '
                      f'{nvl_recv_bytes / 1e9 / t:.2f} GB/s (NVL) t={t * 1e3}ms', flush=True)
        if local_rank == 0:
            print(f'[tuning] Best dispatch ({"FP8" if isinstance(current_x, tuple) else "BF16"}): SMs {best_results[0]}, NVL chunk {best_results[1]}, {nvl_recv_bytes / 1e9 / best_time:.2f} GB/s (NVL) t={best_time * 1e3}ms', flush=True)
            print('', flush=True)

        # Gather the best config from rank 0 and the first test setting
        if best_dispatch_results is None:
            best_dispatch_results = torch.tensor([best_results[0], best_results[1]], dtype=torch.int32, device='cuda')
            all_best_fp8_results_list = [torch.zeros_like(best_dispatch_results) for _ in range(torch.distributed.get_world_size())]
            dist.all_gather(all_best_fp8_results_list, best_dispatch_results, group=group)
            best_dispatch_results = all_best_fp8_results_list[0].tolist()
    dispatch_config = deep_ep.Config(best_dispatch_results[0], best_dispatch_results[1], nvl_buffer_size)

    dispatch_args = {'x': x, 'num_tokens_per_rank': num_tokens_per_rank,
                     'is_token_in_rank': is_token_in_rank, 'num_tokens_per_expert': num_tokens_per_expert,
                     'config': dispatch_config if dispatch_config is not None else config}
    recv_x, _, _, _, handle, _ = buffer.dispatch(**dispatch_args)

    # Tune combine performance
    best_time, best_results = 1e10, None
    for nvl_chunk_size in tuple(range(1, 17, 1)) + (0, ):
        if nvl_chunk_size > 0:
            config = deep_ep.Config(num_sms, nvl_chunk_size, nvl_buffer_size)
        else:
            # Test default config as well
            deep_ep.Buffer.set_num_sms(num_sms)
            config = deep_ep.Buffer.get_combine_config(num_ranks)
        tune_args = {'x': recv_x, 'handle': handle, 'config': config}
        t = bench(lambda: buffer.combine(**tune_args))[0]
        if local_rank == 0:
            print(f'[tuning] SMs {num_sms}, NVL chunk {nvl_chunk_size if nvl_chunk_size else "default"}: '
                  f'{combine_bf16_nvl_send_bytes / 1e9 / t:.2f} GB/s (NVL)  t={t * 1e3}ms', flush=True)
            if t < best_time and nvl_chunk_size > 0:
                best_time, best_results = t, (num_sms, nvl_chunk_size)

    if local_rank == 0:
        print(f'[tuning] Best combine: SMs {best_results[0]}, NVL chunk {best_results[1]}: {combine_bf16_nvl_send_bytes / 1e9 / best_time:.2f} GB/s (NVL) t={best_time * 1e3}ms', flush=True)
        print('', flush=True)


# noinspection PyUnboundLocalVariable
def test_loop(local_rank: int, num_local_ranks: int):
    rank, num_ranks, group = init_dist(local_rank, num_local_ranks)
    test_ll_compatibility, num_rdma_bytes = False, 0
    if test_ll_compatibility:
        ll_num_tokens, ll_hidden, ll_num_experts, ll_num_topk = 16, 5120, 256, 9
        num_rdma_bytes = deep_ep.Buffer.get_low_latency_rdma_size_hint(ll_num_tokens, ll_hidden, num_ranks, ll_num_experts)

    buffer = deep_ep.Buffer(group, int(2e9), num_rdma_bytes, low_latency_mode=test_ll_compatibility,
                            num_qps_per_rank=(ll_num_experts // num_ranks if test_ll_compatibility else 1))
    torch.manual_seed(rank)

    num_sms = int(os.environ.get("DEEPEP_TEST_NUM_SMS", "24"))

    for i in (num_sms, ):
        test_main(i, local_rank, num_ranks, rank, buffer, group)
        if local_rank == 0:
            print('', flush=True)

    # Test compatibility with low latency functions
    if test_ll_compatibility:
        buffer.clean_low_latency_buffer(ll_num_tokens, ll_hidden, ll_num_experts)
        test_low_latency.test_main(ll_num_tokens, ll_hidden, ll_num_experts, ll_num_topk, rank, num_ranks, group, buffer, seed=1)

    # Destroy the communication group
    dist.barrier()
    dist.destroy_process_group()


if __name__ == '__main__':
<<<<<<< HEAD
    # num_processes = 8
    num_processes = int(os.environ.get("DEEPEP_TEST_NUM_PROCESSES", "8"))
=======
    num_processes = int(os.getenv("DEEPEP_TEST_NUM_PROCESSES", "8"))
>>>>>>> ad113181
    torch.multiprocessing.spawn(test_loop, args=(num_processes, ), nprocs=num_processes)<|MERGE_RESOLUTION|>--- conflicted
+++ resolved
@@ -260,10 +260,5 @@
 
 
 if __name__ == '__main__':
-<<<<<<< HEAD
-    # num_processes = 8
-    num_processes = int(os.environ.get("DEEPEP_TEST_NUM_PROCESSES", "8"))
-=======
     num_processes = int(os.getenv("DEEPEP_TEST_NUM_PROCESSES", "8"))
->>>>>>> ad113181
     torch.multiprocessing.spawn(test_loop, args=(num_processes, ), nprocs=num_processes)