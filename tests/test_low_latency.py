--- conflicted
+++ resolved
@@ -296,13 +296,10 @@
                         help='Whether to disable NVLink for testing')
     parser.add_argument('--use-logfmt', action='store_true',
                         help='Whether to test LogFMT combine')
-<<<<<<< HEAD
+    parser.add_argument("--pressure-test", action='store_true',
+                        help='Whether to do pressure test')
     parser.add_argument('--enable-diagnose', action='store_true',
                         help='Whether to enable diagnose for testing')
-=======
-    parser.add_argument("--pressure-test", action='store_true',
-                        help='Whether to do pressure test')
->>>>>>> bdd119f8
     args = parser.parse_args()
 
     num_processes = args.num_processes
