import argparse
import random
import time
import os
import torch
import torch.distributed as dist
import numpy as np
from functools import partial
from typing import Optional

import deep_ep
from utils import init_dist, bench, bench_kineto, calc_diff, hash_tensor, per_token_cast_back


def test_main(num_tokens: int, hidden: int, num_experts: int, num_topk: int,
              rank: int, num_ranks: int, group: dist.ProcessGroup, buffer: deep_ep.Buffer,
              use_logfmt: bool = False, seed: int = 0):
    torch.manual_seed(seed + rank)
    random.seed(seed + rank)

    assert num_experts % num_ranks == 0
    num_local_experts = num_experts // num_ranks

    # NOTES: the integers greater than 256 exceed the BF16 precision limit
    rank_offset = 128
    assert num_ranks - rank_offset < 257, 'Too many ranks (exceeding test precision limit)'

    x = torch.ones((num_tokens, hidden), dtype=torch.bfloat16, device='cuda') * (rank - rank_offset)
    x[:, -128:] = torch.arange(num_tokens, device='cuda').to(torch.bfloat16).view(-1, 1)
    x_pure_rand = torch.randn((num_tokens, hidden), dtype=torch.bfloat16, device='cuda') * 0.1
    scores = torch.randn((num_tokens, num_experts), dtype=torch.float32, device='cuda').abs() + 1
    topk_idx = torch.topk(scores, num_topk, dim=-1, largest=True, sorted=True)[1]
    topk_weights = torch.randn((num_tokens, num_topk), dtype=torch.float32, device='cuda').abs()

    # Randomly mask some positions
    for i in range(10):
        topk_idx[random.randint(0, num_tokens - 1), random.randint(0, num_topk - 1)] = -1

    # Check dispatch correctness
    do_check = True
    hash_value, num_times = 0, 0
    for current_x in (x, x_pure_rand):
        for return_recv_hook in (False, True):
            for dispatch_use_fp8 in (False, True):
                for round_scale in (False, True) if dispatch_use_fp8 else (False, ):
                    for use_ue8m0 in (False, True) if round_scale else (False, ):
                        num_times += 1
                        for i in range((num_times % 2) + 1):
                            cumulative_local_expert_recv_stats = torch.zeros((num_local_experts, ), dtype=torch.int, device='cuda')
                            packed_recv_x, packed_recv_count, handle, event, hook = \
                                buffer.low_latency_dispatch(current_x, topk_idx, num_tokens, num_experts,
                                                            use_fp8=dispatch_use_fp8, round_scale=round_scale, use_ue8m0=use_ue8m0,
                                                            cumulative_local_expert_recv_stats=cumulative_local_expert_recv_stats,
                                                            async_finish=not return_recv_hook, return_recv_hook=return_recv_hook)
                            hook() if return_recv_hook else event.current_stream_wait()
                        packed_recv_x = (packed_recv_x[0], packed_recv_x[1].contiguous()) if dispatch_use_fp8 else packed_recv_x
                        simulated_gemm_x = per_token_cast_back(packed_recv_x[0].view(-1, hidden), packed_recv_x[1].view(-1, hidden // 128)).view(packed_recv_x[0].shape) \
                            if dispatch_use_fp8 else packed_recv_x.clone()
                        all_topk_idx = torch.empty((num_ranks, num_tokens, num_topk), dtype=topk_idx.dtype, device='cuda')
                        dist.all_gather_into_tensor(all_topk_idx, topk_idx, group=group)
                        for i in range(num_local_experts if do_check else 0):
                            expert_id = rank * num_local_experts + i
                            recv_x = per_token_cast_back(packed_recv_x[0][i], packed_recv_x[1][i]) if dispatch_use_fp8 else packed_recv_x[i]
                            recv_count, recv_src_info, recv_layout_range = packed_recv_count[i], handle[0][i], handle[1][i]

                            # Check expert indices
                            int_mask = (2 ** 32) - 1
                            num_valid_tokens = recv_count.item()
                            assert cumulative_local_expert_recv_stats[i].item() == num_valid_tokens, f'{cumulative_local_expert_recv_stats[i].item()} != {num_valid_tokens}'
                            assert num_valid_tokens == (recv_layout_range & int_mask).sum().item(), f'{num_valid_tokens} != {recv_layout_range & int_mask}.sum().item()'
                            assert num_valid_tokens == (all_topk_idx == expert_id).sum().item(), f'{num_valid_tokens} != {(all_topk_idx == expert_id).sum().item()}'

                            # Check received data
                            if current_x is not x_pure_rand:
                                recv_x = recv_x[:num_valid_tokens]
                                recv_x_amin = recv_x[:, :-128].amin(dim=-1)
                                recv_src_info = recv_src_info[:num_valid_tokens]
                                assert torch.equal(recv_x_amin, recv_x[:, :-128].amax(dim=-1))
                                if round_scale:
                                    assert calc_diff(recv_x[:, -1], recv_src_info.view(-1)) < 0.007
                                else:
                                    assert (recv_x[:, -128:] - recv_src_info.view(-1, 1) % num_tokens).sum().item() == 0
                                for j in range(num_ranks):
                                    begin_idx, count = (recv_layout_range[j] >> 32).item(), (recv_layout_range[j] & int_mask).item()
                                    if not round_scale:
                                        assert (recv_x_amin == j - rank_offset).sum().item() == (all_topk_idx[j] == expert_id).sum().item()
                                    assert (recv_x[begin_idx:begin_idx + count][:-128] - j).sum().item() == 0
                            if dispatch_use_fp8:
                                hash_value ^= hash_tensor(packed_recv_x[0][i, :num_valid_tokens])
                                hash_value ^= hash_tensor(packed_recv_x[1][i, :num_valid_tokens])
                            else:
                                hash_value ^= hash_tensor(packed_recv_x[i, :num_valid_tokens])

                        # Check combine correctness
                        for zero_copy in (False, ) if use_logfmt else (False, True):
                            if zero_copy:
                                buffer.get_next_low_latency_combine_buffer(handle)[:, :, :] = simulated_gemm_x
                            out = torch.empty((num_tokens, hidden), dtype=torch.bfloat16, device='cuda')
                            combined_x, event, hook = buffer.low_latency_combine(simulated_gemm_x, topk_idx, topk_weights, handle,
                                                                                use_logfmt=use_logfmt,
                                                                                async_finish=not return_recv_hook, zero_copy=zero_copy,
                                                                                return_recv_hook=return_recv_hook, out=out)
                            hook() if return_recv_hook else event.current_stream_wait()
                            if do_check:
                                diff = calc_diff(current_x * topk_weights.masked_fill(topk_idx == -1, 0).sum(dim=1).view(-1, 1), combined_x)
                                assert torch.isnan(combined_x).sum().item() == 0
                                assert diff < (7e-4 if dispatch_use_fp8 else 1e-5), f'Error: {diff=}, {zero_copy=}'
                                hash_value ^= hash_tensor(combined_x)

    # noinspection PyShadowingNames
    def large_gemm_with_hook(hook):
        mat_0 = torch.randn((8192, 8192), dtype=torch.float)
        mat_1 = torch.randn((8192, 8192), dtype=torch.float)
        mat_0 @ mat_1
        hook()

    # noinspection PyShadowingNames
    def test_func(return_recv_hook: bool):
        recv_x, recv_count, handle, event, hook = \
            buffer.low_latency_dispatch(x_pure_rand, topk_idx, num_tokens, num_experts,
                                        cumulative_local_expert_recv_stats=cumulative_local_expert_recv_stats,
                                        use_fp8=True, async_finish=False, return_recv_hook=return_recv_hook)
        large_gemm_with_hook(hook) if return_recv_hook else None
        combined_x, event, hook = buffer.low_latency_combine(simulated_gemm_x, topk_idx, topk_weights, handle,
                                                             use_logfmt=use_logfmt, return_recv_hook=return_recv_hook)
        large_gemm_with_hook(hook) if return_recv_hook else None

    # Calculate bandwidth
    num_fp8_bytes, num_bf16_bytes = (hidden + hidden / 128 * 4 + 16), hidden * 2
    num_dispatch_comm_bytes, num_combine_comm_bytes = 0, 0
    for i in range(num_tokens):
        num_selections = (topk_idx[i] != -1).sum().item()
        num_dispatch_comm_bytes += num_fp8_bytes * num_selections
        num_combine_comm_bytes += num_bf16_bytes * num_selections

    # Dispatch + combine testing
    avg_t, min_t, max_t = bench(partial(test_func, return_recv_hook=False))
    print(f'[rank {rank}] Dispatch + combine bandwidth: {(num_dispatch_comm_bytes + num_combine_comm_bytes) / 1e9 / avg_t:.2f} GB/s, '
          f'avg_t={avg_t * 1e6:.2f} us, min_t={min_t * 1e6:.2f} us, max_t={max_t * 1e6:.2f} us', flush=True)

    # Separate profiling
    for return_recv_hook in (False, True):
        group.barrier()
        dispatch_t, combine_t = bench_kineto(partial(test_func, return_recv_hook=return_recv_hook),
                                             kernel_names=('dispatch', 'combine'), barrier_comm_profiling=True,
                                             suppress_kineto_output=True, num_kernels_per_period=2 if return_recv_hook else 1)
        if not return_recv_hook:
            print(f'[rank {rank}] Dispatch bandwidth: {num_dispatch_comm_bytes / 1e9 / dispatch_t:.2f} GB/s, avg_t={dispatch_t * 1e6:.2f} us | '
                  f'Combine bandwidth: {num_combine_comm_bytes / 1e9 / combine_t:.2f} GB/s, avg_t={combine_t * 1e6:.2f} us', flush=True)
        else:
            print(f'[rank {rank}] Dispatch send/recv time: {dispatch_t[0] * 1e6:.2f} + {dispatch_t[1] * 1e6:.2f} us | '
                  f'Combine send/recv time: {combine_t[0] * 1e6:.2f} + {combine_t[1] * 1e6:.2f} us', flush=True)
    return hash_value


# noinspection PyUnboundLocalVariable,PyShadowingNames
def test_loop(local_rank: int, num_local_ranks: int, args: argparse.Namespace):
    rank, num_ranks, group = init_dist(local_rank, num_local_ranks)
    num_tokens, hidden = args.num_tokens, args.hidden
    num_topk, num_experts = args.num_topk, args.num_experts

    num_rdma_bytes = deep_ep.Buffer.get_low_latency_rdma_size_hint(num_tokens, hidden, num_ranks, num_experts)
    if local_rank == 0:
        print(f'Allocating buffer size: {num_rdma_bytes / 1e6} MB ...', flush=True)
    buffer = deep_ep.Buffer(group, num_rdma_bytes=num_rdma_bytes, low_latency_mode=True,
<<<<<<< HEAD
                            num_qps_per_rank=num_experts // num_ranks, allow_mnnvl=args.allow_mnnvl)
    test_main(num_tokens, hidden, num_experts, num_topk, rank, num_ranks, group, buffer, seed=1)
=======
                            num_qps_per_rank=num_experts // num_ranks,
                            allow_nvlink_for_low_latency_mode=not args.disable_nvlink, explicitly_destroy=True)
    test_main(num_tokens, hidden, num_experts, num_topk, rank, num_ranks, group, buffer,
              use_logfmt=args.use_logfmt, seed=1)
>>>>>>> c6faca45

    do_pressure_test = args.pressure_test
    for seed in range(int(1e9) if do_pressure_test else 0):
        if local_rank == 0:
            print(f'Testing with seed {seed} ...', flush=True)
        ref_hash = test_main(num_tokens, hidden, num_experts, num_topk, rank, num_ranks, group, buffer,
                             use_logfmt=args.use_logfmt, seed=seed)
        for i in range(20):
            assert test_main(num_tokens, hidden, num_experts, num_topk, rank, num_ranks, group, buffer,
                             use_logfmt=args.use_logfmt, seed=seed) == ref_hash, f'Error: seed={seed}'

    # Destroy the buffer runtime and communication group
    buffer.destroy()
    dist.barrier()
    dist.destroy_process_group()


if __name__ == '__main__':
    # TODO: you may modify NUMA binding for less CPU overhead
    # TODO: buggy with `num_tokens=512`
    parser = argparse.ArgumentParser(description='Test low-latency EP kernels')
    parser.add_argument('--num-processes', type=int, default=8,
                       help='Number of processes to spawn (default: 8)')
    parser.add_argument('--num-tokens', type=int, default=128,
                       help='Number of tokens (default: 128)')
    parser.add_argument('--hidden', type=int, default=7168,
                       help='Hidden dimension size (default: 7168)')
    parser.add_argument('--num-topk', type=int, default=8,
                       help='Number of top-k experts (default: 8)')
    parser.add_argument('--num-experts', type=int, default=288,
                       help='Number of experts (default: 288)')
<<<<<<< HEAD
    parser.add_argument('--allow-mnnvl', action="store_true",
                        help='Allow MNNVL for communication')
=======
    parser.add_argument('--disable-nvlink', action='store_true',
                        help='Whether to disable NVLink for testing')
    parser.add_argument('--use-logfmt', action='store_true',
                        help='Whether to test LogFMT combine')
    parser.add_argument("--pressure-test", action='store_true',
                        help='Whether to do pressure test')
>>>>>>> c6faca45
    args = parser.parse_args()

    num_processes = args.num_processes
    torch.multiprocessing.spawn(test_loop, args=(num_processes, args), nprocs=num_processes)<|MERGE_RESOLUTION|>--- conflicted
+++ resolved
@@ -163,15 +163,11 @@
     if local_rank == 0:
         print(f'Allocating buffer size: {num_rdma_bytes / 1e6} MB ...', flush=True)
     buffer = deep_ep.Buffer(group, num_rdma_bytes=num_rdma_bytes, low_latency_mode=True,
-<<<<<<< HEAD
-                            num_qps_per_rank=num_experts // num_ranks, allow_mnnvl=args.allow_mnnvl)
-    test_main(num_tokens, hidden, num_experts, num_topk, rank, num_ranks, group, buffer, seed=1)
-=======
                             num_qps_per_rank=num_experts // num_ranks,
-                            allow_nvlink_for_low_latency_mode=not args.disable_nvlink, explicitly_destroy=True)
+                            allow_nvlink_for_low_latency_mode=not args.disable_nvlink, explicitly_destroy=True,
+                            allow_mnnvl=args.allow_mnnvl)
     test_main(num_tokens, hidden, num_experts, num_topk, rank, num_ranks, group, buffer,
               use_logfmt=args.use_logfmt, seed=1)
->>>>>>> c6faca45
 
     do_pressure_test = args.pressure_test
     for seed in range(int(1e9) if do_pressure_test else 0):
@@ -203,17 +199,14 @@
                        help='Number of top-k experts (default: 8)')
     parser.add_argument('--num-experts', type=int, default=288,
                        help='Number of experts (default: 288)')
-<<<<<<< HEAD
     parser.add_argument('--allow-mnnvl', action="store_true",
                         help='Allow MNNVL for communication')
-=======
     parser.add_argument('--disable-nvlink', action='store_true',
                         help='Whether to disable NVLink for testing')
     parser.add_argument('--use-logfmt', action='store_true',
                         help='Whether to test LogFMT combine')
     parser.add_argument("--pressure-test", action='store_true',
                         help='Whether to do pressure test')
->>>>>>> c6faca45
     args = parser.parse_args()
 
     num_processes = args.num_processes
