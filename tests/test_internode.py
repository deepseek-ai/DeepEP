import argparse
import os
import time
import torch
import torch.distributed as dist

# noinspection PyUnresolvedReferences
import deep_ep
from utils import init_dist, bench, calc_diff, create_grouped_scores, inplace_unique, per_token_cast_to_fp8, per_token_cast_back

# Test compatibility with low latency functions
import test_low_latency


# noinspection PyShadowingNames
def test_main(args: argparse.Namespace, num_sms: int,
              local_rank: int, num_local_ranks: int, num_ranks: int, num_nodes: int, rank: int,
              buffer: deep_ep.Buffer, group: dist.ProcessGroup):
    # Settings
    num_tokens, hidden = args.num_tokens, args.hidden
    num_topk_groups, num_topk, num_experts = args.num_topk_groups, args.num_topk, args.num_experts

    assert num_experts % num_ranks == 0 and num_local_ranks == 8
    if local_rank == 0:
        print(f'[config] num_tokens={num_tokens}, hidden={hidden}, num_topk_groups={num_topk_groups}, num_topk={num_topk}', flush=True)

    # Random data
    x = torch.ones((num_tokens, hidden), dtype=torch.bfloat16, device='cuda') * rank
    x_pure_rand = torch.randn((num_tokens, hidden), dtype=torch.bfloat16, device='cuda')
    x_e4m3 = per_token_cast_to_fp8(x)
    x_e4m3 = (x_e4m3[0], x_e4m3[1].T.contiguous().T)
    scores = torch.randn((num_tokens, num_experts), dtype=torch.float32, device='cuda').abs() + 1
    group_scores = scores.view(num_tokens, num_nodes, -1).amax(dim=-1)
    group_idx = torch.topk(group_scores, k=num_topk_groups, dim=-1, sorted=False).indices
    masked_scores = create_grouped_scores(scores, group_idx, num_nodes)
    topk_idx = torch.topk(masked_scores, num_topk, dim=-1, largest=True, sorted=False)[1]
    topk_weights = torch.ones((num_tokens, num_topk), dtype=torch.float32, device='cuda') * rank
    topk_weights_pure_rand = torch.randn((num_tokens, num_topk), dtype=torch.float32, device='cuda')
    rank_idx = topk_idx // (num_experts // num_ranks)
    rank_idx.masked_fill_(topk_idx == -1, -1)
    inplace_unique(rank_idx, num_ranks)
    rdma_rank_idx = rank_idx // num_local_ranks
    rdma_rank_idx.masked_fill_(rank_idx == -1, -1)
    inplace_unique(rdma_rank_idx, num_nodes)

    # RDMA dispatch counts
    rdma_idx = topk_idx // (num_experts // num_nodes)
    rdma_idx.masked_fill_(topk_idx == -1, -1)
    inplace_unique(rdma_idx, num_nodes)
    num_rdma_token_sent = rdma_idx.ne(-1).sum().item()

    # Expert meta
    num_tokens_per_expert = torch.zeros((num_experts, ), dtype=torch.int, device='cuda')
    for i in range(num_experts):
        num_tokens_per_expert[i] = (topk_idx == i).sum()
    gbl_num_tokens_per_expert = num_tokens_per_expert.clone()
    dist.all_reduce(gbl_num_tokens_per_expert, group=group)

    # Rank layout meta
    num_tokens_per_rank = torch.empty((num_ranks, ), dtype=torch.int, device='cuda')
    num_tokens_per_rdma_rank = torch.empty((num_nodes, ), dtype=torch.int, device='cuda')
    token_idx_in_rank = torch.full((num_ranks, num_tokens), -1, dtype=torch.long, device='cuda')
    for i in range(num_ranks):
        num_tokens_per_rank[i] = (rank_idx == i).sum()
        token_sel = (rank_idx == i).max(dim=-1)[0]
        count = token_sel.sum().item()
        tokens = torch.sort(token_sel.to(torch.int), descending=True)[1]
        tokens[:count] = torch.sort(tokens[:count])[0]
        token_idx_in_rank[i][tokens[:count]] = torch.arange(count, dtype=torch.long, device='cuda')
    for i in range(num_nodes):
        num_tokens_per_rdma_rank[i] = (rdma_rank_idx == i).sum()
    token_idx_in_rank = token_idx_in_rank.T.contiguous().to(torch.int)
    is_token_in_rank = token_idx_in_rank >= 0
    gbl_num_tokens_per_rank = num_tokens_per_rank.clone()
    dist.all_reduce(gbl_num_tokens_per_rank, group=group)

    ref_num_tokens_per_rank, ref_num_tokens_per_rdma_rank, ref_num_tokens_per_expert, ref_is_token_in_rank, _ = \
        buffer.get_dispatch_layout(topk_idx, num_experts)
    assert torch.allclose(ref_num_tokens_per_rank, num_tokens_per_rank)
    assert torch.allclose(ref_num_tokens_per_rdma_rank, num_tokens_per_rdma_rank)
    assert torch.allclose(ref_num_tokens_per_expert, num_tokens_per_expert)
    assert torch.allclose(ref_is_token_in_rank, is_token_in_rank)
    t = bench(lambda: buffer.get_dispatch_layout(topk_idx, num_experts))[0]
    if local_rank == 0:
        print(f'[layout] Kernel performance: {t * 1000:.3f} ms', flush=True)
        print('', flush=True)
    group.barrier()
    time.sleep(1)

    # Config
    rdma_buffer_size, nvl_buffer_size = 128, (720 if num_ranks in (144, 160) else 512)
    config = deep_ep.Config(num_sms, 8, nvl_buffer_size, 16, rdma_buffer_size)

    # Test dispatch
    # noinspection PyShadowingNames
    def check_data(check_x, recv_gbl_rank_prefix_sum):
        assert torch.allclose(check_x.amin(dim=1), check_x.amax(dim=1))
        check_start = 0
        for i in range(num_ranks):
            check_end = recv_gbl_rank_prefix_sum[i].item()
            assert (check_x[check_start:check_end, :].int() - i).sum().item() == 0
            check_start = check_end

    for previous_mode in (False, True):
        for async_mode in (False, True):
            for current_x in (x_pure_rand, x, x_e4m3):
                for with_topk in (False, True):
                    if local_rank == 0:
                        print(f'[testing] Running with {"FP8" if isinstance(current_x, tuple) else "BF16"}, {"with" if with_topk else "without"} top-k (async={async_mode}, previous={previous_mode}) ...', flush=True, end='')
                    dispatch_args = {'x': current_x, 'num_tokens_per_rank': num_tokens_per_rank, 'num_tokens_per_rdma_rank': num_tokens_per_rdma_rank,  'is_token_in_rank': is_token_in_rank,
                                     'num_tokens_per_expert': num_tokens_per_expert, 'config': config, 'async_finish': async_mode}
                    if with_topk:
                        dispatch_args.update({'topk_idx': topk_idx, 'topk_weights': topk_weights_pure_rand if current_x is x_pure_rand else topk_weights})
                    if previous_mode:
                        dispatch_args.update({'previous_event': buffer.capture()})
                    recv_x, recv_topk_idx, recv_topk_weights, recv_num_tokens_per_expert_list, handle, event = buffer.dispatch(**dispatch_args)
                    event.current_stream_wait() if async_mode else ()
                    recv_x = per_token_cast_back(*recv_x) if isinstance(recv_x, tuple) else recv_x

                    # Checks
                    recv_gbl_rank_prefix_sum = handle[-4]
                    assert gbl_num_tokens_per_rank[rank].item() == recv_x.size(0), f'{gbl_num_tokens_per_rank[rank].item()} != {recv_x.size(0)}'
                    assert gbl_num_tokens_per_expert.view(num_ranks, -1)[rank].tolist() == recv_num_tokens_per_expert_list
                    if current_x is not x_pure_rand:
                        check_data(recv_x, recv_gbl_rank_prefix_sum)
                    if with_topk:
                        # Check `topk_idx`
                        assert (recv_topk_idx.eq(-1) | ((recv_topk_idx >= 0) & (recv_topk_idx < (num_experts // num_ranks)))).sum().item() == recv_topk_idx.numel()
                        for i, count in enumerate(recv_num_tokens_per_expert_list):
                            assert recv_topk_idx.eq(i).sum().item() == count

                        # Check `topk_weights`
                        if current_x is not x_pure_rand:
                            recv_topk_weights[recv_topk_idx.eq(-1)] = recv_topk_weights.amax(dim=1, keepdim=True).expand_as(recv_topk_weights)[recv_topk_idx.eq(-1)]
                            check_data(recv_topk_weights, recv_gbl_rank_prefix_sum)

                    # Test cached dispatch (must without top-k staffs)
                    if not with_topk:
                        dispatch_args = {'x': current_x, 'handle': handle, 'config': config, 'async_finish': async_mode}
                        if previous_mode:
                            dispatch_args.update({'previous_event': buffer.capture()})
                        recv_x, _, _, _, _, event = buffer.dispatch(**dispatch_args)
                        event.current_stream_wait() if async_mode else ()
                        recv_x = per_token_cast_back(*recv_x) if isinstance(recv_x, tuple) else recv_x
                        if current_x is not x_pure_rand:
                            check_data(recv_x, recv_gbl_rank_prefix_sum)

                    # Test combine
                    bias_0 = torch.ones((num_tokens, hidden), dtype=torch.bfloat16, device='cuda')
                    bias_1 = torch.randn((num_tokens, hidden), dtype=torch.bfloat16, device='cuda')
                    combine_args = {'x': recv_x, 'bias': (bias_0, bias_1), 'handle': handle, 'config': config, 'async_finish': async_mode}
                    if with_topk:
                        combine_args.update({'topk_weights': recv_topk_weights})
                    if previous_mode:
                        combine_args.update({'previous_event': buffer.capture()})
                    combined_x, combined_topk_weights, event = buffer.combine(**combine_args)
                    event.current_stream_wait() if async_mode else ()
                    check_x = (combined_x.float() - bias_0.float() - bias_1.float()) / is_token_in_rank.sum(dim=1).unsqueeze(1)
                    ref_x = x_pure_rand if current_x is x_pure_rand else x
                    assert calc_diff(check_x, ref_x) < 5e-6
                    if with_topk:
                        check_topk_weights = combined_topk_weights if (current_x is x_pure_rand) else (combined_topk_weights / is_token_in_rank.sum(dim=1).unsqueeze(1))
                        ref_topk_weights = topk_weights_pure_rand if current_x is x_pure_rand else topk_weights
                        assert calc_diff(check_topk_weights, ref_topk_weights) < 1e-9

                    # For later tuning
                    dispatch_bf16_rdma_send_bytes = num_rdma_token_sent * hidden * 2
                    dispatch_bf16_nvl_recv_bytes = recv_x.numel() * 2
                    combine_bf16_nvl_send_bytes = dispatch_bf16_nvl_recv_bytes
                    combine_bf16_rdma_recv_bytes = dispatch_bf16_rdma_send_bytes

                    if local_rank == 0:
                        print(' passed', flush=True)
    if local_rank == 0:
        print('', flush=True)

    # Tune dispatch performance
    best_dispatch_results = None
    fp8_factor = (1 + 4 / 128) / 2
    for current_x in (x_e4m3, x):
        best_time, best_results = 1e10, None
        rdma_send_bytes = (dispatch_bf16_rdma_send_bytes * fp8_factor) if isinstance(current_x, tuple) else dispatch_bf16_rdma_send_bytes
        nvl_recv_bytes = (dispatch_bf16_nvl_recv_bytes * fp8_factor) if isinstance(current_x, tuple) else dispatch_bf16_nvl_recv_bytes
        for nvl_chunk_size in range(4, 33, 4):
            for rdma_chunk_size in range(4, 33, 4):
                config = deep_ep.Config(num_sms, nvl_chunk_size, nvl_buffer_size, rdma_chunk_size, rdma_buffer_size)
                tune_args = {'x': current_x, 'handle': handle, 'config': config}
                t = bench(lambda: buffer.dispatch(**tune_args))[0]
                if t < best_time:
                    best_time, best_results = t, (num_sms, nvl_chunk_size, rdma_chunk_size)
                if local_rank == 0:
                    print(f'[tuning] SMs {num_sms}, NVL chunk {nvl_chunk_size}, RDMA chunk {rdma_chunk_size}: {rdma_send_bytes / 1e9 / t:.2f} GB/s (RDMA), {nvl_recv_bytes / 1e9 / t:.2f} GB/s (NVL) ', flush=True)
        if local_rank == 0:
            print(f'[tuning] Best dispatch ({"FP8" if isinstance(current_x, tuple) else "BF16"}): SMs {best_results[0]}, NVL chunk {best_results[1]}, RDMA chunk {best_results[2]}: {rdma_send_bytes / 1e9 / best_time:.2f} GB/s (RDMA), {nvl_recv_bytes / 1e9 / best_time:.2f} GB/s (NVL)', flush=True)
            print('', flush=True)

        if isinstance(current_x, tuple):
            # Gather FP8 the best config from rank 0
            best_dispatch_results = torch.tensor([best_results[0], best_results[1], best_results[2]], dtype=torch.int32, device='cuda')
            all_best_fp8_results_list = [torch.zeros_like(best_dispatch_results) for _ in range(torch.distributed.get_world_size())]
            dist.all_gather(all_best_fp8_results_list, best_dispatch_results, group=group)
            best_dispatch_results = all_best_fp8_results_list[0].tolist()
    dispatch_config = deep_ep.Config(best_dispatch_results[0], best_dispatch_results[1], nvl_buffer_size, best_dispatch_results[2], rdma_buffer_size)

    dispatch_args = {'x': x, 'num_tokens_per_rank': num_tokens_per_rank, 'num_tokens_per_rdma_rank': num_tokens_per_rdma_rank,
                     'is_token_in_rank': is_token_in_rank, 'num_tokens_per_expert': num_tokens_per_expert,
                     'config': dispatch_config if dispatch_config is not None else config}
    recv_x, _, _, _, handle, _ = buffer.dispatch(**dispatch_args)

    # Tune combine performance
    best_time, best_results = 1e10, None
    for nvl_chunk_size in range(1, 5, 1):
        for rdma_chunk_size in range(8, 33, 4):
            config = deep_ep.Config(num_sms, nvl_chunk_size, nvl_buffer_size, rdma_chunk_size, rdma_buffer_size)
            tune_args = {'x': recv_x, 'handle': handle, 'config': config}
            t = bench(lambda: buffer.combine(**tune_args))[0]
            if local_rank == 0:
                print(f'[tuning] SMs {num_sms}, NVL chunk {nvl_chunk_size}, RDMA chunk {rdma_chunk_size}: {combine_bf16_rdma_recv_bytes / 1e9 / t:.2f} GB/s (RDMA), {combine_bf16_nvl_send_bytes / 1e9 / t:.2f} GB/s (NVL) ', flush=True)
                if t < best_time:
                    best_time, best_results = t, (num_sms, nvl_chunk_size, rdma_chunk_size)

    if local_rank == 0:
        print(f'[tuning] Best combine: SMs {best_results[0]}, NVL chunk {best_results[1]}, RDMA chunk {best_results[2]}: {combine_bf16_rdma_recv_bytes / 1e9 / best_time:.2f} GB/s (RDMA), {combine_bf16_nvl_send_bytes / 1e9 / best_time:.2f} GB/s (NVL)', flush=True)
        print('', flush=True)


# noinspection PyUnboundLocalVariable,PyShadowingNames
def test_loop(local_rank: int, num_local_ranks: int, args: argparse.Namespace):
    num_nodes = int(os.getenv('WORLD_SIZE', 1))
    rank, num_ranks, group = init_dist(local_rank, num_local_ranks)
    if args.test_ll_compatibility:
        ll_num_tokens, ll_hidden, ll_num_experts, ll_num_topk = 16, 5120, 256, 9

    num_sms = 24
    num_qps_per_rank = max(num_sms, ll_num_experts // num_ranks if args.test_ll_compatibility else 0)

<<<<<<< HEAD
    buffer = deep_ep.Buffer(group, int(2e9), int(1e9), low_latency_mode=test_ll_compatibility,
=======
    buffer = deep_ep.Buffer(group, int(1e9), int(1e9), low_latency_mode=args.test_ll_compatibility,
>>>>>>> 7705f533
                            num_qps_per_rank=num_qps_per_rank)
    assert num_local_ranks == 8 and num_ranks > 8
    torch.manual_seed(rank)

    for i in (num_sms, ):
        test_main(args, i, local_rank, num_local_ranks, num_ranks, num_nodes, rank, buffer, group)
        if local_rank == 0:
            print('', flush=True)

    # Test compatibility with low latency functions
    if args.test_ll_compatibility:
        buffer.clean_low_latency_buffer(ll_num_tokens, ll_hidden, ll_num_experts)
        test_low_latency.test_main(ll_num_tokens, ll_hidden, ll_num_experts, ll_num_topk, rank, num_ranks, group, buffer, seed=1)

    # Destroy the communication group
    dist.barrier()
    dist.destroy_process_group()


if __name__ == '__main__':
    parser = argparse.ArgumentParser(description='Test internode EP kernels')
    parser.add_argument('--num-processes', type=int, default=8,
                       help='Number of processes to spawn (default: 8)')
    parser.add_argument('--num-tokens', type=int, default=4096,
                       help='Number of tokens (default: 4096)')
    parser.add_argument('--hidden', type=int, default=7168,
                       help='Hidden dimension size (default: 7168)')
    parser.add_argument('--num-topk-groups', type=int, default=None,
                       help='Number of top-k groups (default: `min(num_nodes, 4)`)')
    parser.add_argument('--num-topk', type=int, default=8,
                       help='Number of top-k experts (default: 8)')
    parser.add_argument('--num-experts', type=int, default=256,
                       help='Number of experts (default: 256')
    parser.add_argument('--test-ll-compatibility', action='store_true',
                        help='whether to test compatibility with low-latency kernels')
    args = parser.parse_args()

    # Set default `num_topk_groups` if not provided
    if args.num_topk_groups is None:
        num_nodes = int(os.getenv('WORLD_SIZE', 1))
        args.num_topk_groups = min(num_nodes, 4)

    num_processes = args.num_processes
    torch.multiprocessing.spawn(test_loop, args=(num_processes, args), nprocs=num_processes)<|MERGE_RESOLUTION|>--- conflicted
+++ resolved
@@ -234,11 +234,7 @@
     num_sms = 24
     num_qps_per_rank = max(num_sms, ll_num_experts // num_ranks if args.test_ll_compatibility else 0)
 
-<<<<<<< HEAD
-    buffer = deep_ep.Buffer(group, int(2e9), int(1e9), low_latency_mode=test_ll_compatibility,
-=======
-    buffer = deep_ep.Buffer(group, int(1e9), int(1e9), low_latency_mode=args.test_ll_compatibility,
->>>>>>> 7705f533
+    buffer = deep_ep.Buffer(group, int(2e9), int(1e9), low_latency_mode=args.test_ll_compatibility,
                             num_qps_per_rank=num_qps_per_rank)
     assert num_local_ranks == 8 and num_ranks > 8
     torch.manual_seed(rank)
